# Owner(s): ["module: inductor"]
import contextlib
import copy
import dataclasses
import functools
import importlib
import itertools
import math
import os
import random
import sys
import time
import typing
import unittest
import weakref
from typing import Tuple
from unittest.mock import patch

import numpy as np

import torch

import torch._dynamo
import torch.nn as nn
from torch._dispatch.python import enable_python_dispatcher
from torch._dynamo.testing import rand_strided, same
from torch._inductor.utils import run_and_get_triton_code
from torch.fx.experimental.proxy_tensor import make_fx
from torch.nn import functional as F
from torch.testing import make_tensor
from torch.testing._internal.common_device_type import _has_sufficient_memory
from torch.testing._internal.common_dtype import all_types
from torch.testing._internal.common_utils import (
    DeterministicGuard,
    IS_CI,
    IS_MACOS,
    IS_WINDOWS,
    IS_X86,
    TEST_WITH_ASAN,
    TEST_WITH_ROCM,
    TestCase as TorchTestCase,
)
from torch.utils._python_dispatch import TorchDispatchMode
from torch.utils._pytree import tree_flatten, tree_unflatten

if IS_WINDOWS and IS_CI:
    sys.stderr.write(
        "Windows CI does not have necessary dependencies for test_torchinductor yet\n"
    )
    if __name__ == "__main__":
        sys.exit(0)
    raise unittest.SkipTest("requires sympy/functorch/filelock")

importlib.import_module("functorch")
importlib.import_module("filelock")

from functorch.compile import config as functorch_config
from torch._inductor import config, test_operators

from torch._inductor.compile_fx import compile_fx, compile_fx_inner
from torch._inductor.utils import has_torchvision_roi_align

from torch.testing._internal.common_utils import slowTest
from torch.testing._internal.inductor_utils import HAS_CPU, HAS_CUDA

HAS_MULTIGPU = HAS_CUDA and torch.cuda.device_count() >= 2
HAS_AVX2 = "fbgemm" in torch.backends.quantized.supported_engines
aten = torch.ops.aten
requires_cuda = functools.partial(unittest.skipIf, not HAS_CUDA, "requires cuda")
requires_multigpu = functools.partial(
    unittest.skipIf, not HAS_MULTIGPU, "requires multiple cuda devices"
)
skip_if_x86_mac = functools.partial(
    unittest.skipIf, IS_MACOS and IS_X86, "Does not work on x86 Mac"
)
vec_dtypes = [torch.float, torch.bfloat16]


# For OneDNN bf16 path, OneDNN requires the cpu has intel avx512 with avx512bw,
# avx512vl, and avx512dq at least. So we will skip the test case if one processor
# is not meet the requirement.
@functools.lru_cache(maxsize=None)
def has_bf16_support():
    import sys

    if sys.platform != "linux":
        return False
    with open("/proc/cpuinfo", encoding="ascii") as f:
        lines = f.read()
    return all(word in lines for word in ["avx512bw", "avx512vl", "avx512dq"])


unary_list = [
    torch.nn.ReLU(),
    torch.nn.Sigmoid(),
    torch.nn.Tanh(),
    torch.nn.Hardswish(),
    torch.nn.LeakyReLU(0.1, inplace=False),
    torch.nn.Hardtanh(min_val=-0.5, max_val=4, inplace=False),
    torch.nn.GELU(approximate="none"),
    torch.nn.GELU(approximate="tanh"),
    torch.nn.ReLU6(),
    torch.nn.SiLU(),
    torch.nn.Hardsigmoid(),
    lambda x: F.relu(x),
    lambda x: F.sigmoid(x),
    lambda x: F.tanh(x),
    lambda x: F.hardswish(x),
    lambda x: F.leaky_relu(x, 0.1),
    lambda x: F.hardtanh(x, min_val=-0.5, max_val=4),
    lambda x: F.gelu(x, approximate="none"),
    lambda x: F.gelu(x, approximate="tanh"),
    lambda x: F.relu6(x),
    lambda x: F.silu(x),
    lambda x: F.hardsigmoid(x),
    lambda x: torch.relu(x),
    lambda x: torch.sigmoid(x),
    lambda x: torch.tanh(x),
    lambda x: x.relu(),
    lambda x: x.sigmoid(),
    lambda x: x.tanh(),
]


binary_list = [
    lambda x, y: torch.add(x, y),  # call_function
    lambda x, y: torch.add(y, x),  # call_function
    lambda x, y: x.add(y),  # call_method
    lambda x, y: x.add_(y),  # call_method
    lambda x, y: torch.sub(x, y),  # call_function
    lambda x, y: x.sub(y),  # call_method
    lambda x, y: x.sub_(y),  # call_method
]


class TestCase(TorchTestCase):
    @classmethod
    def setUpClass(cls):
        super().setUpClass()
        cls._stack = contextlib.ExitStack()
        cls._stack.enter_context(
            config.patch(
                {
                    "debug": True,
                    "cpp.min_chunk_size": 1,
                    "triton.autotune_pointwise": False,  # too slow
                    "implicit_fallbacks": False,
                }
            )
        )

    @classmethod
    def tearDownClass(cls):
        cls._stack.close()
        super().tearDownClass()

    def setUp(self):
        torch._dynamo.reset()
        super().setUp()
        self._start = time.perf_counter()

    def tearDown(self):
        super().tearDown()
        torch._dynamo.reset()
        if os.environ.get("ERROR_ON_SLOW") == "1":
            elapsed = time.perf_counter() - self._start
            assert elapsed < 120


class ToTuple(torch.nn.Module):
    def forward(self, x):
        return (x,)


@dataclasses.dataclass
class InputGen:
    n: int
    device: str

    def dense(self):
        return torch.randn((self.n, self.n), device=self.device)

    def transposed(self):
        return self.dense().transpose(0, 1)

    def strided(self):
        return torch.randn((self.n * 2, self.n * 3), device=self.device)[
            self.n :, self.n :: 2
        ]

    def broadcast1(self):
        return torch.randn((self.n,), device=self.device)

    def broadcast2(self):
        return torch.randn((1, self.n, 1), device=self.device)

    def broadcast3(self):
        return torch.randn((1,), device=self.device)

    def double(self):
        return torch.randn((self.n, self.n), device=self.device, dtype=torch.double)

    def int(self):
        return torch.arange(self.n, device=self.device, dtype=torch.int32)


def compute_grads(args, kwrags, results, grads):
    def gather_leaf_tensors(args, kwargs):
        args, _ = tree_flatten(args)
        kwargs, _ = tree_flatten(kwargs)
        args = args + kwargs
        leaf_tensors = [
            arg for arg in args if isinstance(arg, torch.Tensor) and arg.requires_grad
        ]
        return leaf_tensors

    flat_results, _ = tree_flatten(results)
    flat_diff_results = [r for r in flat_results if r.requires_grad]
    assert len(flat_diff_results) > 0

    leaf_tensors = gather_leaf_tensors(args, kwrags)
    assert len(leaf_tensors) > 0
    return torch.autograd.grad(
        flat_diff_results,
        leaf_tensors,
        grads,
        allow_unused=True,
        retain_graph=True,
    )


def clone_preserve_strides(x):
    if not isinstance(x, torch.Tensor):
        return x
    buffer = torch.as_strided(
        x, (x.untyped_storage().size() // x.element_size(),), (1,), 0
    ).clone()
    out = torch.as_strided(buffer, x.size(), x.stride(), x.storage_offset())
    return out


@patch.object(config, "debug", True)
def run_and_get_cpp_code(fn, *args, **kwargs):
    torch._dynamo.reset()
    import io
    import logging

    log_capture_string = io.StringIO()
    ch = logging.StreamHandler(log_capture_string)
    from torch._inductor.graph import output_code_log

    output_code_log.addHandler(ch)
    prev_level = output_code_log.level
    output_code_log.setLevel(logging.DEBUG)
    fn(*args, **kwargs)
    s = log_capture_string.getvalue()
    output_code_log.setLevel(prev_level)
    output_code_log.removeHandler(ch)
    return s


def check_model(
    self: TestCase,
    model,
    example_inputs,
    kwargs=None,
    *,
    atol=None,
    rtol=None,
    check_lowp=True,
    exact_dtype=True,
    nopython=True,
    copy_to_cuda=True,
    reference_in_float=True,
    assert_equal=True,
    check_gradient=False,
):
    kwargs = kwargs or {}
    torch._dynamo.reset()

    ref_inputs = [clone_preserve_strides(x) for x in example_inputs]
    ref_kwargs = kwargs
    has_lowp_args = False
    original_lowp_dtype = torch.half

    if reference_in_float:
        # check_lowp is ignored here, it's kept just to be able to call `common` with extra arg
        def upcast_fn(x):
            nonlocal has_lowp_args
            if isinstance(x, torch.Tensor) and (
                x.dtype == torch.float16 or x.dtype == torch.bfloat16
            ):
                has_lowp_args = True
                return x.float()
            else:
                return x

        def get_original_lowp_dtype(example_inputs):
            dtypes = [x.dtype for x in example_inputs if isinstance(x, torch.Tensor)]
            dtype_set = set(dtypes)
            return dtype_set.pop() if len(dtype_set) == 1 else torch.half

        ref_inputs = list(map(upcast_fn, example_inputs))
        ref_kwargs = {k: upcast_fn(v) for k, v in kwargs.items()}
        if has_lowp_args:
            original_lowp_dtype = get_original_lowp_dtype(example_inputs)
            if hasattr(model, "to"):
                model = model.to(torch.float)

    torch.manual_seed(0)

    correct = model(*ref_inputs, **ref_kwargs)
    # downcast the model back if needed
    if reference_in_float and has_lowp_args:
        if hasattr(model, "to"):
            model = model.to(original_lowp_dtype)

    torch._inductor.metrics.reset()

    called = False

    def compile_fx_wrapper(model_, example_inputs_):
        nonlocal called
        called = True
        return compile_fx(model_, example_inputs_)

    def run(*ex, **kwargs):
        return model(*ex, **kwargs)

    run = torch._dynamo.optimize(compile_fx_wrapper, nopython=nopython)(run)

    torch.manual_seed(0)
    actual = run(*example_inputs, **kwargs)
    # if not called:
    #     exp = torch._dynamo.explain(run, *example_inputs)
    #     print("Explain:", exp[0])
    #     for graph in exp[2]:
    #         print("Graph", graph)
    assert called, "Ran graph without calling compile_fx"
    assert type(actual) == type(correct)

    correct_flat, correct_spec = tree_flatten(correct)
    actual_flat, _ = tree_flatten(actual)
    if reference_in_float:
        correct_flat = tuple(
            y.to(x.dtype)
            if isinstance(y, torch.Tensor) and y.dtype.is_floating_point
            else y
            for x, y in zip(actual_flat, correct_flat)
        )
        correct = tree_unflatten(correct_flat, correct_spec)

    if assert_equal:
        self.assertEqual(
            actual,
            correct,
            atol=atol,
            rtol=rtol,
            equal_nan=True,
            exact_dtype=exact_dtype,
        )
        # In case of input mutations, check that inputs are the same
        self.assertEqual(
            ref_inputs,
            example_inputs,
            atol=atol,
            rtol=rtol,
            equal_nan=True,
            # our testing sometimes uses higher precision inputs for the reference
            exact_dtype=False,
        )
    else:
        for correct_val, actual_val in zip(correct_flat, actual_flat):
            if isinstance(correct_val, torch.Tensor):
                assert correct_val.device == actual_val.device
                assert correct_val.size() == actual_val.size()
                assert correct_val.stride() == actual_val.stride()
                assert correct_val.layout == actual_val.layout
                if exact_dtype:
                    assert correct_val.dtype == actual_val.dtype

    if check_gradient:
        # generate random unit norm gradients
        grads = [
            torch.rand(r.shape, device=r.device, dtype=r.dtype)
            for r in correct_flat
            if r.requires_grad
        ]
        for g in grads:
            g /= g.norm()

        correct_grad = compute_grads(ref_inputs, ref_kwargs, correct, grads)
        actual_grad = compute_grads(example_inputs, kwargs, actual, grads)

        self.assertEqual(
            actual_grad,
            correct_grad,
            atol=atol,
            rtol=rtol,
            equal_nan=True,
            exact_dtype=exact_dtype,
        )

    torch._dynamo.reset()


@torch._inductor.config.patch("triton.cudagraphs", False)
def check_model_cuda(
    self: TestCase,
    model,
    example_inputs,
    kwargs=None,
    *,
    atol=None,
    rtol=None,
    check_lowp=True,
    exact_dtype=True,
    nopython=True,
    copy_to_cuda=True,
    reference_in_float=True,
    assert_equal=True,
    check_gradient=False,
):
    kwargs = kwargs or {}
    if hasattr(model, "to"):
        model = model.to("cuda")

    def copy_fn(x):
        # preserve strides of the input on the device
        if not isinstance(x, torch.Tensor):
            return x
        return torch.empty_strided(
            x.size(), x.stride(), device="cuda", dtype=x.dtype
        ).copy_(x)

    if copy_to_cuda:
        example_inputs = tuple(copy_fn(x) for x in example_inputs)

    check_model(
        self,
        model,
        example_inputs,
        kwargs,
        atol=atol,
        rtol=rtol,
        exact_dtype=exact_dtype,
        nopython=nopython,
        reference_in_float=reference_in_float,
        assert_equal=assert_equal,
        check_gradient=check_gradient,
    )

    if check_lowp:

        def downcast_fn(x):
            if not isinstance(x, torch.Tensor) or not x.dtype == torch.float:
                return x
            return torch.empty_strided(
                x.size(), x.stride(), device="cuda", dtype=torch.half
            ).copy_(x)

        example_inputs = list(map(downcast_fn, example_inputs))
        if hasattr(model, "to"):
            model = model.to(torch.half)
        if rtol is not None:
            rtol = max(2e-3, rtol)
        check_model(
            self,
            model,
            example_inputs,
            kwargs,
            atol=atol,
            rtol=rtol,
            exact_dtype=exact_dtype,
            nopython=nopython,
            reference_in_float=reference_in_float,
            assert_equal=assert_equal,
            check_gradient=check_gradient,
        )


class SweepInputs2:
    input_gen_types1 = [
        "dense",
        "transposed",
        "strided",
        "broadcast1",
        "broadcast2",
        "broadcast3",
        "double",
        "int",
    ]
    input_gen_types2 = input_gen_types1
    gen = None

    @staticmethod
    def kernel(a, b):
        return (a + b,)

    @classmethod
    def gen_template(cls, name1, name2):
        def test(self):
            check_model(
                self,
                cls.kernel,
                (
                    getattr(cls.gen, name1)(),
                    getattr(cls.gen, name2)(),
                ),
            )

        test.__name__ = f"test_{cls.gen.device}_{name1}_{name2}"
        setattr(cls, test.__name__, test)

    @classmethod
    def populate(cls):
        for name1 in cls.input_gen_types1:
            for name2 in cls.input_gen_types2:
                cls.gen_template(name1, name2)


class CommonTemplate:
    def test_bool(self):
        def fn(a, b):
            return (
                a + b,
                a * b,
                a & b,
                a | b,
                a ^ b,
                torch.logical_and(a, b),
                torch.logical_or(a, b),
                torch.logical_not(a),
                torch.sign(b),
            )

        self.common(
            fn,
            (
                torch.tensor([True, False, True, False]),
                torch.tensor([False, False, True, True]),
            ),
        )

    def test_add_const_int(self):
        def fn(a):
            return (a + 1, torch.add(a, 1, alpha=2))

        self.common(fn, (torch.randn(32),))

    def test_add_const_float(self):
        def fn(a):
            return (a + 1.5,)

        self.common(fn, (torch.randn(32),))

    def test_add_inplace_permuted(self):
        def fn(x, y):
            return x.add_(y)

        x = torch.ones([2, 12, 13, 17]).transpose(1, 2)
        y = torch.randn([2, 13, 1, 17])

        self.common(fn, (x, y))

    def test_concat_add_inplace(self):
        def fn(x, y, z):
            return torch.cat([x, y], dim=1).add_(z)

        x = torch.randn([2, 12, 14, 14])
        y = torch.randn([2, 12, 14, 14])
        z = torch.randn([2, 24, 14, 14])

        self.common(fn, (x, y, z))

    def test_abs(self):
        def fn(a):
            return (a / (torch.abs(a) + 1),)

        self.common(fn, (torch.randn(17),))

    def test_sgn(self):
        def fn(a):
            return torch.sgn(a), torch.sgn(a + 1) - 1

        self.common(fn, [torch.linspace(-10, 10, 41)])

    def test_randn_generator(self):
        def fn(a, generator):
            torch.randn([20, 20], generator=generator, device=a.device)

        self.common(fn, (torch.linspace(-10, 10, 41), None))

        # generator not yet supported in dynamo
        with self.assertRaisesRegex(torch._dynamo.exc.Unsupported, "Generator"):
            self.common(fn, (torch.linspace(-10, 10, 41), torch.Generator(self.device)))

    def test_sgn_extremal(self):
        def fn(a):
            return (torch.sgn(a),)

        self.common(fn, [torch.tensor([np.nan, np.inf, -np.inf, 0])])

    def test_max_min(self):
        def fn(a, b):
            return (torch.maximum(a, b), torch.minimum(a, b))

        self.common(fn, (torch.randn(8), torch.randn(8)))
        t1 = torch.randn(8)
        t1[0] = float("nan")
        t2 = torch.randn(8)
        t2[1] = float("nan")
        self.common(fn, (t1, t2))

    def test_neg_max_uint8(self):
        # https://github.com/pytorch/pytorch/issues/93380
        def fn(a, b):
            c = torch.neg(a)
            return torch.maximum(b, c)

        a = torch.randint(256, (1,), dtype=torch.uint8)
        b = torch.randint(256, (8390,), dtype=torch.uint8)
        self.common(fn, (a, b))

    def test_compar(self):
        def fn(x):
            return x.gt(3.5), x.ge(3.5), x.eq(3.5), x.le(2.5), x.lt(3.5), x.ne(3.5)

        a = torch.tensor([3])
        self.common(fn, (a,))

    def test_horizonal_fusion1(self):
        def fn(a, b, c):
            return (a + b, a - c, b * c)

        self.common(
            fn, (torch.randn(8, 16, 16), torch.randn(8, 16, 16), torch.randn(1, 16, 1))
        )

    def test_horizonal_fusion2(self):
        def fn(a, b, c):
            return a + 1, b + 2, c + 3

        self.common(fn, (torch.randn(8, 16, 8), torch.randn(8, 16), torch.randn(16, 8)))

    def test_vertical_fusion1(self):
        def fn(sa, ct, p):
            # From torchbench.pyhpc_equation_of_state
            v17 = -3.087032500374211e-7
            v18 = -1.988366587925593e-8
            v19 = -1.061519070296458e-11
            v20 = 1.550932729220080e-10
            t15 = v19 * ct
            t19 = v17 + ct * (v18 + t15) + v20 * sa
            t20 = 1.0 / t19
            t128 = t19 * p
            return t20 + t128

        self.common(
            fn,
            (
                torch.randn(204, 204, 26),
                torch.randn(204, 204, 26),
                torch.randn(26),
            ),
        )
        self.assertEqual(torch._inductor.metrics.generated_kernel_count, 1)

    def test_forced_buffer_realize(self):
        # Test torch._test_inductor_realize forces a buffer to be realized
        def fn(a):
            b = test_operators.realize(a * 2)
            return (b * 2,)

        self.common(fn, (torch.randn(10),))
        self.assertEqual(torch._inductor.metrics.ir_nodes_pre_fusion, 2)

    def test_scheduler_vertical_fusion1(self):
        realize = test_operators.realize

        def fn(sa, ct, p):
            # From torchbench.pyhpc_equation_of_state
            v17 = -3.087032500374211e-7
            v18 = -1.988366587925593e-8
            v19 = -1.061519070296458e-11
            v20 = 1.550932729220080e-10
            t15 = realize(v19 * ct)
            t19 = realize(v17 + ct * (v18 + t15) + v20 * sa)
            t20 = realize(1.0 / t19)
            t128 = realize(t19 * p)
            return t20 + t128

        self.common(
            fn,
            (
                torch.randn(204, 204, 26),
                torch.randn(204, 204, 26),
                torch.randn(26),
            ),
        )
        self.assertEqual(torch._inductor.metrics.ir_nodes_pre_fusion, 5)
        self.assertEqual(
            torch._inductor.metrics.generated_kernel_count,
            1 if self.device == "cuda" else 3,
        )

    def test_sum1(self):
        def fn(a, b):
            return ((a + b).sum(-1),)

        self.common(fn, (torch.randn(8, 8), torch.randn(8, 8)))

    def test_sum2(self):
        def fn(a, b):
            return ((a + b).sum([1, 2]), (a + b).sum(-1))

        self.common(fn, (torch.randn(8, 9, 3, 21), torch.randn(8, 9, 3, 21)))

    def test_sum3(self):
        def fn(a, b):
            r1 = a + b
            r2 = r1.sum(-1)
            r3 = torch.squeeze(b) + 10
            return (r1, r2, r3)

        # Mismatched elements: 2 / 10 (20.0%)
        # Greatest absolute difference: 0.0029296875 at index (8,) (up to 1e-05 allowed)
        # Greatest relative difference: 0.0017482517482517483 at index (6,) (up to 0.001 allowed)
        self.common(fn, (torch.randn(10, 10), torch.randn(1, 10)), atol=1e-5, rtol=2e-3)

    def test_sum4(self):
        def fn(a):
            b = a + 1
            c = b.sum(-1)
            d = c + 3
            e = d.sum(-1)
            f = e + 5
            return (f, e, d, c, b)

        self.common(fn, (torch.randn(1, 16, 8, 8),))

    def test_sum5(self):
        def fn(a):
            b = a + 1
            c = b.sum(-1)
            d = c + 3
            e = d.sum(-1)
            f = e + 5
            return (f,)

        self.common(fn, (torch.randn(1, 17, 8, 9),))

    def test_reduction1(self):
        def fn(a):
            return (a.sum(), a.max(), a.min(), a.argmax(), a.argmin())

        self.common(fn, (torch.tensor([float("-inf"), 0.0, float("inf")]),))

    @skip_if_x86_mac()
    def test_reduction2(self):
        def fn(a):
            # FIXME: a.argmax
            return (a.sum(), a.max(), a.min(), a.argmin())

        self.common(fn, (torch.full((4,), float("inf")),))

    @skip_if_x86_mac()
    def test_reduction3(self):
        def fn(a):
            # FIXME: a.argmin
            return (a.sum(), a.max(), a.min(), a.argmax())

        self.common(fn, (torch.full((4,), float("-inf")),))

    def test_reduction4(self):
        if self.device == "cpu":
            raise unittest.SkipTest("Non-deterministic CPU results")

        def fn(a):
            return (a.argmax(-1), a.argmin(-1))

        inputs = (torch.ones(128), torch.ones(4, 4, 1))
        for i in inputs:
            self.common(fn, (i,))

    @config.patch(unroll_reductions_threshold=1)
    def test_reduction5(self):
        if self.device == "cpu":
            raise unittest.SkipTest("Non-deterministic CPU results")

        def fn(a):
            return (a.sum(), a.max(), a.min(), a.argmax())

        self.common(fn, (torch.full((4,), float("-inf")),))

    def test_unroll_small_reduction(self):
        def fn(x):
            val1, index1 = x.min(-1)
            val2, index2 = x.max(-1)
            return (
                val1,
                index1,
                val2,
                index2,
                x.sum(-1),
                (x > 1).any(-1),
                (x > 0).all(-1),
                x.argmin(-1),
                x.argmax(-1),
                x.amin(-1),
                x.amax(-1),
                x.aminmax(),
            )

        with config.patch(unroll_reductions_threshold=8):
            # small sized reductions will get unrolled
            self.common(fn, (torch.randn(8, 3),))
        torch._dynamo.reset()
        with config.patch(unroll_reductions_threshold=1):
            # make sure things also work if they aren't unrolled
            self.common(fn, (torch.randn(8, 3),))

    def test_multilayer_low_prec(self):
        # fp16 nyi for cpu
        if self.device == "cpu":
            raise unittest.SkipTest("requires CUDA")

        def fn(a):
            return torch.mean(a)

        self.common(fn, ((torch.rand((10, 3, 352, 352), dtype=torch.float16),)))

    def test_expanded_reduction(self):
        if self.device == "cpu":
            raise unittest.SkipTest(
                "https://github.com/pytorch/torchdynamo/issues/1697"
            )

        def fn(x, y):
            z = x * y
            return z.sum((0, 1))

        self.common(fn, (torch.randn(2, 197, 256), torch.randn(2, 1, 256)))

    def test_min_max_reduction(self):
        def fn(a, b):
            return (
                (a + b).max(),
                (a + b).min(),
                torch.amax(a + 1, keepdim=True),
                torch.amin(b + 1, keepdim=True),
            )

        for dtype in [torch.float, torch.bfloat16, torch.float16]:
            self.common(fn, (torch.randn(8, 8).to(dtype), torch.randn(8, 8).to(dtype)))

    def test_fmin_fmax(self):
        def fn(a, b):
            return (
                torch.fmin(a, b),
                torch.fmax(a, b),
                torch.fmax(a + 1, torch.tensor(0.0)),
            )

        self.common(
            fn,
            (
                torch.tensor(
                    [-10.0, 10.0, float("nan"), float("nan"), float("nan"), 3, 4]
                ),
                torch.tensor(
                    [float("nan"), float("nan"), -10.0, 10.0, float("nan"), 4, 3]
                ),
            ),
        )

    def test_sum_int(self):
        def fn(x):
            return 2 * x.sum(-1) + x.sum()

        dtypes = torch.bool, torch.uint8, torch.int
        inps = [torch.randint(2, (64,), dtype=dtype) for dtype in dtypes]
        for i in inps:
            self.common(fn, (i,), check_lowp=False)

    def test_sum_dtype(self):
        def fn(x):
            return x * x.sum(-1, dtype=torch.double) + x.sum(dtype=torch.double)

        self.common(fn, (torch.ones(32, 32) * 70,))

    def test_clamp(self):
        def fn(a, b):
            return (a.clamp(-0.1, 0.1), b.clamp(0), torch.clamp(a + b, max=0))

        self.common(fn, (torch.randn(8, 8), torch.randn(8, 8)))

    def test_clamp_type_promotion(self):
        def fn(a):
            b = torch.tensor(1.0, dtype=torch.double, device=self.device)
            c = torch.full((4,), 2, device=self.device)
            return a.clamp(min=b, max=c)

        self.common(fn, (torch.randint(4, (4,)),))

    def test_arange1(self):
        def fn(x):
            rng1 = torch.arange(8 * 8, dtype=torch.float32, device=x.device).view(8, 8)
            rng2 = torch.arange(10, 18, device=x.device)
            tmp = x * rng1
            return tmp, tmp + rng2

        self.common(fn, (torch.randn(8, 8),))

    def test_arange2(self):
        def fn(x):
            rng1 = torch.arange(8, device=x.device)
            return (x + rng1,)

        self.common(fn, (torch.randint(4, (8, 8)),), check_lowp=False)

    def test_arange3(self):
        def fn(x):
            return x + torch.ops.aten.arange.start_step(
                0, 53, 4, dtype=torch.int64, device=x.device
            )

        self.common(fn, (torch.randn(14),))

    def test_arange4(self):
        def fn(x):
            return x - torch.arange(512, -512, -1.0, device=x.device)

        self.common(fn, (torch.randn(1024),))

    def test_arange5(self):
        def fn(step, device):
            return torch.arange(512, -512, step, device=device)

        compiled_fn = torch._dynamo.optimize()(fn)

        # NOTE: use assertEqual to check dtypes which self.common doesn't do
        for step in (-1, -1.0):
            expect = fn(step, self.device)
            actual = compiled_fn(step, self.device)
            self.assertEqual(expect, actual)
        self.assertEqual(expect, actual)

    def test_arange6(self):
        def fn(x):
            return torch.arange(0.1, 8.0001, 1, dtype=x.dtype, device=x.device)

        # Test that float arguments are truncated to int when dtype is set explicitly
        make_arg = functools.partial(make_tensor, device="cpu", requires_grad=False)
        self.common(fn, (make_arg(1, dtype=torch.float32),))
        self.common(fn, (make_arg(1, dtype=torch.int64),))

    def test_linspace1(self):
        def fn(x):
            return torch.linspace(0.125, 0.875, 7, device=x.device) + x

        self.common(fn, (torch.randn(1, 7),))

    def test_linspace2(self):
        def fn(x):
            return torch.linspace(0, 2, 1, device=x.device) + x

        self.common(fn, (torch.randn(1, 1),))

    def test_linspace3(self):
        def fn(x):
            return torch.linspace(0, 2, 0, device=x.device)

        self.common(fn, (torch.Tensor([]),))

    def test_tensor1(self):
        def fn(x):
            return torch.tensor([1], device=x.device) + x, torch.tensor(
                5, device=x.device
            )

        self.common(fn, (torch.randn(10),))

    def test_tensor2(self):
        def fn(x):
            return torch.tensor(list(range(2, 40, 2)), device=x.device) + x

        self.common(fn, (torch.randn(1),))

    def test_tensor3(self):
        def fn(x):
            return (
                torch.tensor([], device=x.device),
                torch.tensor([1, 2], device=x.device) + 1,
                torch.tensor([1, 2, 3], device=x.device) + 2,
                torch.tensor([1, 2, 3, 4], device=x.device) + x,
            )

        self.common(fn, [torch.randn(4)])

    def test_views1(self):
        def fn1(x, y):
            return (x.view(size2) + y,)

        def fn2(x, y):
            return ((x + 1).view(size2) + y,)

        views = [
            ([5 * 7], [5, 7]),
            ([2 * 3 * 4 * 5 * 6 * 7], [2, 3, 4, 5, 6, 7]),
            ([2 * 3, 4, 5, 6 * 7], [2, 3, 4, 5, 6, 7]),
            ([10 * 5, 20], [10, 5, 20]),
            ([1, 10, 1], [10]),
            ([10, 1, 10, 1, 10], [10, 100]),
            ([2, 2, 2, 2], [4, 4]),
        ]
        for size1, size2 in views:
            self.common(fn1, (torch.randn(size1), torch.randn(size2)))
            self.common(fn2, (torch.randn(size1), torch.randn(size2)))

        for size2, size1 in views:
            self.common(fn1, (torch.randn(size1), torch.randn(size2)))
            self.common(fn2, (torch.randn(size1), torch.randn(size2)))

    def test_views2(self):
        def fn1(x):
            return (x.view(size2) + 1,)

        def fn2(x):
            return ((x * 2).view(size2) + 1,)

        for size1, size2 in [
            ([2, 2, 2, 2], [4, -1]),
            ([10, 1, 10, 1, 10], [-1, 100]),
            ([10 * 5, 20], [10, -1, 20]),
        ]:
            self.common(fn1, (torch.randn(size1),))
            self.common(fn2, (torch.randn(size1),))

    def test_views3(self):
        # example taken from hf_BigBird
        def forward(arg1, arg2):
            index = torch.ops.aten.index(arg1, [arg2])
            view_1 = torch.ops.aten.view(index, [1, 2232, 64])
            view_2 = torch.ops.aten.view(view_1, [1, 12, 62, 192])
            return view_2

        self.common(
            forward,
            (
                rand_strided((64, 64), (64, 1), torch.float32),
                rand_strided((2232,), (1,), torch.int64),
            ),
        )

    def test_views4(self):
        # example taken from hf_BigBird
        def forward(arg1, arg2):
            arg1 = arg1.index_select(0, arg2)
            arg1 = torch.ops.aten.view(arg1, [2, 3, 4, 5, 5])
            arg1 = torch.ops.aten.view(arg1, [2, 3, 2, 10, -1])
            return arg1

        self.common(
            forward,
            (
                torch.randn(12, 5, 5),
                torch.randint(0, 11, (24,)),
            ),
        )

    def test_relu(self):
        def fn(a, b):
            return (torch.relu(a), torch.relu(a + b) / 10)

        self.common(fn, (torch.randn(8, 8), torch.randn(8, 8)))

    def test_exp(self):
        def fn(a, b):
            return (torch.exp(a), torch.exp(a + b))

        self.common(fn, (torch.randn(8, 8), torch.randn(8, 8)))

    def test_exp2(self):
        def fn(a, b):
            return (torch.exp2(a), torch.exp2(a + b), torch.pow(2, -torch.abs(a - b)))

        self.common(fn, (torch.randn(8, 8), torch.randn(8, 8)))

    def test_sigmoid(self):
        def fn(a, b):
            return (torch.sigmoid(a), torch.sigmoid(a + b))

        self.common(fn, (torch.randn(8, 8), torch.randn(8, 8)))

    def test_round(self):
        def fn(a, b):
            return torch.round(a), torch.round(b + 1), torch.round(a, decimals=2)

        # without manual_seed, there is some chance this test fails due to:
        # https://github.com/openai/triton/issues/530
        torch.manual_seed(0)

        # with *100 we are always getting a number exactly at .5 which we don't do right in half
        self.common(fn, (torch.randn(8, 8) * 100, torch.randn(8, 8) * 10))

    def test_round_correctness(self):
        if self.device == "cuda":
            raise unittest.SkipTest("need to debug tl.libdevice on A100/V100")

        def fn(a):
            return torch.round(a)

        self.common(
            fn,
            [torch.arange(-10, 10, 0.1, dtype=torch.float64)],
            check_lowp=False,
        )

    def test_silu(self):
        def fn(a):
            return (torch.nn.functional.silu(a),)

        self.common(fn, (torch.randn(8, 8),))

    # TODO(voz): Re-enable this test ASAP https://github.com/pytorch/pytorch/issues/82763
    @unittest.skip("Skipping due to op bugs")
    def test_nan_to_num(self):
        def fn(a):
            return (
                torch.nan_to_num(a),
                torch.nan_to_num(a, nan=3.0),
                torch.nan_to_num(a, nan=None),
                torch.nan_to_num(a, posinf=4.0),
                torch.nan_to_num(a, neginf=5.0),
                torch.nan_to_num(a, nan=3.0, posinf=4.0, neginf=5.0),
            )

        self.common(
            fn,
            (torch.tensor((float("nan"), float("inf"), float("-inf"), 1.0)),),
            check_lowp=False,  # a much more elaborate test is required to match finfo max's for float and half
        )

    def test_div1(self):
        def fn(a, b):
            return (
                aten.div(a, b, rounding_mode=None),
                aten.div(a, b, rounding_mode="floor"),
                aten.div(a, b, rounding_mode="trunc"),
                a / b,
                a // b,
            )

        self.common(fn, (torch.randn(8, 8) * 100, torch.randn(8, 8) * 100))

    def test_div2(self):
        def fn(a, b):
            return (
                aten.div(a, b, rounding_mode=None),
                aten.div(a, b, rounding_mode="floor"),
                aten.div(a, b, rounding_mode="trunc"),
                a / b,
                a // b,
            )

        self.common(fn, (torch.randint(-100, 100, [8, 8]), 100 * torch.randn(8, 8)))

    def test_div3(self):
        def fn(a, b):
            return (
                aten.div(a, b, rounding_mode=None),
                aten.div(a, b, rounding_mode="floor"),
                aten.div(a, b, rounding_mode="trunc"),
                a / b,
                a // b,
            )

        a = torch.randint(1, 100, [8, 8])
        self.common(fn, (a * 2, a))

    def test_div4(self):
        def fn(a, b):
            return (
                aten.div(a, b, rounding_mode=None),
                aten.div(a, b, rounding_mode="floor"),
                aten.div(a, b, rounding_mode="trunc"),
                a / b,
                a // b,
            )

        self.common(
            fn,
            (torch.randint(-100, 0, [8, 8]), torch.randint(1, 10, [8, 8])),
        )

    def test_div5(self):
        def fn(a, b):
            return (
                aten.div(a, b, rounding_mode=None),
                aten.div(a, b, rounding_mode="floor"),
                aten.div(a, b, rounding_mode="trunc"),
                a / b,
                a // b,
            )

        # divide a scalar
        self.common(fn, (torch.randint(-100, 0, [8, 8]), 16))

    def test_div6(self):
        def fn(a, b):
            return (
                aten.div(a, b, rounding_mode=None),
                aten.div(a, b, rounding_mode="floor"),
                aten.div(a, b, rounding_mode="trunc"),
                a / b,
                a // b,
            )

        # treat boolean as integer
        self.common(
            fn,
            (torch.ones([8, 8], dtype=torch.bool), torch.randint(-100, -1, [8, 8])),
        )

    def test_div7(self):
        def fn(a, b):
            return (
                aten.div(a, b, rounding_mode=None),
                aten.div(a, b, rounding_mode="floor"),
                aten.div(a, b, rounding_mode="trunc"),
                a / b,
                a // b,
            )

        self.common(
            fn,
            (
                torch.randint(2**32, 2**40, [100, 100]),
                torch.randint(-10, -1, [100, 100]),
            ),
        )

    def test_div8(self):
        def fn(a, b):
            return (
                aten.div(a, b, rounding_mode=None),
                aten.div(a, b, rounding_mode="floor"),
                aten.div(a, b, rounding_mode="trunc"),
                a / b,
                a // b,
            )

        self.common(fn, (1024, 100))

    def test_div_zero_dim(self):
        def fn(a, b):
            return (
                aten.div(a, b, rounding_mode=None),
                aten.div(a, b, rounding_mode="floor"),
                aten.div(a, b, rounding_mode="trunc"),
                a / b,
                a // b,
            )

        for dtype in (torch.float32, torch.int64):
            self.common(
                fn,
                (
                    make_tensor(10, device="cpu", dtype=dtype),
                    make_tensor((), device="cpu", dtype=dtype, exclude_zero=True),
                ),
            )
            self.common(
                fn,
                (
                    make_tensor((), device="cpu", dtype=dtype),
                    make_tensor(10, device="cpu", dtype=dtype, exclude_zero=True),
                ),
            )

    def test_div_prim(self):
        def fn(a, b):
            return (torch.ops.prims.div(a, b),)

        for dtype in (torch.float32, torch.int64):
            self.common(
                fn,
                (
                    make_tensor(100, device="cpu", dtype=dtype),
                    make_tensor(100, device="cpu", dtype=dtype, exclude_zero=True),
                ),
            )

    def test_both_scalars(self):
        def fn(a, b):
            return (
                aten.add(a, b),
                aten.add(b, a),
                aten.sub(a, b),
                aten.sub(b, a),
                aten.mul(a, b),
                aten.mul(b, a),
            )

        self.common(fn, (4, 3.3), reference_in_float=False)

    def test_sum_keepdims(self):
        def fn(a, b):
            return (torch.sum(a + b, -1, keepdim=True),)

        self.common(fn, (torch.randn(8, 8), torch.randn(8, 8)))

    def test_large_tensor_reduction(self):
        if not _has_sufficient_memory(self.device, 4.5 * 1024**3):  # 4.5 GiB
            raise unittest.SkipTest("insufficient memory")

        if self.device == "cpu":
            raise unittest.SkipTest("Fails on CPU")

        # Test 64-bit indexing works correctly
        def fn(a):
            return torch.max(a)

        t = torch.ones(2**32, dtype=torch.int8, device=self.device)
        t[-1] = 2

        # self.common OOMs here because it copies inputs to check for mutations
        compiled_fn = torch._dynamo.optimize()(fn)
        actual = compiled_fn(t)
        expect = torch.tensor(2, dtype=torch.int8, device=self.device)
        self.assertEqual(actual, expect)

    def test_large_broadcast_reduction(self):
        if self.device == "cpu":
            raise unittest.SkipTest("Fails on CPU")

        # Test 64-bit indexing works correctly when inputs are less than 32-bit
        # but intermediate tensors require 64-bit indexing
        def fn(a, b):
            return torch.max(a + b)

        t1 = torch.ones(1, 2**16, dtype=torch.int8, device=self.device)
        t2 = torch.ones(2**16, 1, dtype=torch.int8, device=self.device)

        t1[-1, -1] = 2
        t2[-1, -1] = 2

        # self.common OOMs here because it copies inputs to check for mutations
        compiled_fn = torch._dynamo.optimize()(fn)
        actual = compiled_fn(t1, t2)
        expect = torch.tensor(4, dtype=torch.int8, device=self.device)
        self.assertEqual(actual, expect)

    def test_large_pointwise(self):
        if not _has_sufficient_memory(self.device, 2 * (2**31 + 1)):
            raise unittest.SkipTest("insufficient memory")

        def fn(a):
            return a + 1

        t = torch.ones(2**31 + 1, dtype=torch.int8, device=self.device)
        compiled_fn = torch._dynamo.optimize()(fn)
        actual = compiled_fn(t)

        # Can't use assertEqual as it expands broadcasted inputs
        del t
        if torch.device(self.device).type == "cuda":
            torch.cuda.empty_cache()
        self.assertTrue((actual == 2).all())

    def test_large_offset_pointwise(self):
        # Test 64-bit indexing is used when input views a tensor that can be
        # indexed with 32-bit strides but the storage offset pushes it over
        # INT_MAX
        if not _has_sufficient_memory(self.device, (2**31 + 1) + (2**30 + 1)):
            raise unittest.SkipTest("insufficient memory")

        def fn(a):
            return a + 4

        t = torch.ones(2**31 + 1, dtype=torch.int8, device=self.device)
        t[2**30 :] = 0
        compiled_fn = torch._dynamo.optimize()(fn)
        actual = compiled_fn(t[2**30 :])
        self.assertTrue((actual == 4).all())

    def test_large_strided_reduction(self):
        # Test 64-bit indexing is used when input numel is less than INT_MAX
        # but stride calculations go above INT_MAX
        if not _has_sufficient_memory(self.device, 2**31 + 2):
            raise unittest.SkipTest("insufficient memory")

        def fn(a):
            return torch.max(a)

        storage = torch.ones(2**31 + 1, dtype=torch.int8, device=self.device)
        view = storage[::32]
        view[-1] = 2

        compiled_fn = torch._dynamo.optimize()(fn)
        actual = compiled_fn(view)
        expect = torch.tensor(2, dtype=torch.int8, device=self.device)
        self.assertEqual(actual, expect)

    def test_softmax(self):
        def fn(a, b):
            return (torch.softmax(a + b, -1), torch.softmax(a, 0), torch.softmax(b, 1))

        self.common(fn, (torch.randn(8, 8), torch.randn(8, 8)))

    def test_log_softmax(self):
        def fn(a, b):
            return (F.log_softmax(a + b, -1), F.log_softmax(a, 0), F.log_softmax(b, 1))

        self.common(fn, (torch.randn(8, 8), torch.randn(8, 8)))

    def test_transpose(self):
        def fn(a, b):
            return (
                torch.t(a) + b,
                torch.transpose(b * 2, 0, 1) + 10,
            )

        self.common(fn, (torch.randn(8, 8), torch.randn(8, 8)))

    def test_permute1(self):
        def fn(a):
            return (
                torch.permute(a + 1, [2, 1, 4, 0, 3]) + 2,
                torch.permute(a, [2, 1, 4, 0, 3]) + 2,
            )

        self.common(fn, (torch.randn(2, 2, 2, 2, 2),))

    def test_permute2(self):
        def fn(a):
            a = a.unfold(0, 2, 1)
            a = torch.unsqueeze(a, 1)
            a = torch.permute(a, [0, 2, 3, -3])
            return (a,)

        self.common(fn, (torch.randn(4, 4),))

    def test_expand(self):
        def fn(a):
            return (
                (a + 1).expand(3, 4, 2, 3, 2) + 2,
                a.expand(2, 1, 2, 3, 2) + 2,
            ), a.expand(2, -1, 5, -1)

        self.common(fn, (torch.randn(2, 1, 2),))

    def test_squeeze1(self):
        def fn(a):
            return ((a + 1).squeeze() + 2, a.squeeze() + 2)

        self.common(fn, (torch.randn(1, 2, 1, 2, 2, 1, 1),))

    def test_squeeze2(self):
        def fn(a):
            return ((a + 1).squeeze(-1).squeeze(2) + 2, a.squeeze(0) + 2)

        self.common(fn, (torch.randn(1, 2, 1, 2, 2, 2, 1),))

    def test_simplify_loops(self):
        def fn(a, b):
            return a + b

        self.common(
            fn,
            (
                torch.randn(2, 3, 4, 5, 6),
                torch.randn(4, 2, 3, 5, 6).permute(1, 2, 0, 3, 4),
            ),
        )

    def test_unsqueeze(self):
        def fn(a):
            return (
                torch.unsqueeze(a + 1, -1) + 2,
                torch.unsqueeze(a, 2) + 2,
                torch.unsqueeze(a + 1, 0) + 2,
                torch.unsqueeze(a, -2) + 2,
            )

        self.common(
            fn,
            (
                torch.randn(
                    2,
                    2,
                    2,
                    2,
                ),
            ),
        )

    def test_unsqueeze_inplace(self):
        def fn(a):
            tmp1 = a + 1
            aten.unsqueeze_(tmp1, 2)
            tmp2 = aten.unsqueeze_(a + 1, 0) + 2
            return (tmp1, tmp2)

        self.common(
            fn,
            (
                torch.randn(
                    2,
                    2,
                    2,
                    2,
                ),
            ),
        )

    def test_addmm(self):
        def fn(a, b, c):
            return (torch.addmm(a + 1, b + 2, c + 3) + 4,)

        self.common(
            fn,
            (
                torch.randn(8, 8),
                torch.randn(8, 8),
                torch.randn(8, 8),
            ),
        )

    def test_linear1(self):
        mod = torch.nn.Sequential(
            torch.nn.Linear(8, 16),
            torch.nn.Sigmoid(),
            ToTuple(),
        )
        self.common(mod, (torch.randn(2, 8),))

    def test_linear2(self):
        mod = torch.nn.Sequential(
            torch.nn.Linear(8, 8),
            torch.nn.ReLU(),
            torch.nn.Linear(8, 8),
            torch.nn.ReLU(),
            torch.nn.Linear(8, 8),
            torch.nn.ReLU(),
            torch.nn.Linear(8, 8),
            torch.nn.ReLU(),
        )
        self.common(mod, (torch.randn(2, 8),))

    def test_bmm1(self):
        def fn(a, b):
            return (
                torch.bmm(a, b),
                torch.bmm(a + 1, b + 2) + 3,
            )

        self.common(
            fn,
            (
                torch.randn(2, 8, 8),
                torch.randn(2, 8, 8),
            ),
            check_lowp=False,
        )
        self.common(
            fn,
            (
                torch.randn(1, 16, 8),
                torch.randn(1, 8, 10),
            ),
            check_lowp=False,
        )

    def test_bmm2(self):
        def fn(a, b):
            return torch.bmm(a.permute(0, 2, 1), b)

        self.common(
            fn,
            (
                torch.randn(1, 8, 8),
                torch.randn(1, 8, 8),
            ),
            check_lowp=False,
        )

    def test_scalar_input(self):
        def fn(x, y):
            a = torch.div(x, y, rounding_mode="floor")
            return a

        self.common(fn, [torch.randint(5, (1, 8)), 5400])

    def test_shape_prop_torch_ones(self):
        class Model(torch.nn.Module):
            def forward(self, attention_scores):
                extended_attention_mask = torch.ones(
                    8, 1, 1, 512, device=attention_scores.device
                )
                attention_scores = attention_scores + extended_attention_mask

                return attention_scores

        mod = Model().eval()
        with torch.no_grad():
            self.common(
                mod,
                (torch.randn(8, 12, 512, 512),),
            )

    @slowTest
    def test_conv_bn_fuse(self):
        # For gpu path, there is an accuracy issue
        if self.device == "cuda":
            raise unittest.SkipTest("only support cpu conv bn test")

        input_shapes = {1: (112,), 2: (112, 112), 3: (55, 55, 55)}
        conv_modules = {1: torch.nn.Conv1d, 2: torch.nn.Conv2d, 3: torch.nn.Conv3d}
        bn_modules = {
            1: torch.nn.BatchNorm1d,
            2: torch.nn.BatchNorm2d,
            3: torch.nn.BatchNorm3d,
        }
        options = itertools.product(
            [1, 2, 3],
            [True, False],
            [1, 3],
            [1, 2],
            [1, 4],
        )

        for (
            dim,
            bias,
            kernel_size,
            dilation,
            groups,
        ) in options:
            oC = 32 * groups
            iC = 3 * groups
            x_shape = (1, iC) + input_shapes[dim]
            mod = torch.nn.Sequential(
                conv_modules[dim](
                    iC,
                    oC,
                    kernel_size=kernel_size,
                    dilation=dilation,
                    groups=groups,
                    bias=bias,
                ),
                bn_modules[dim](oC),
            ).eval()
            test_memory_format = [torch.contiguous_format]
            # TODO: GPU path doesn't support channels_last now.
            if not HAS_CUDA and dim > 1:
                channels_last = (
                    torch.channels_last if dim == 2 else torch.channels_last_3d
                )
                test_memory_format.append(channels_last)
            for memory_format in test_memory_format:
                v = torch.randn(x_shape, dtype=torch.float32).to(
                    memory_format=memory_format
                )
                with torch.no_grad():
                    self.common(
                        mod,
                        (v,),
                    )

    def test_conv_functional_bn_fuse(self):
        # For gpu path, there is an accuracy issue
        if self.device == "cuda":
            raise unittest.SkipTest("only support cpu conv bn test")

        # Define a BatchNorm using functional BN.
        class BatchNorm(torch.nn.BatchNorm2d):
            def __init__(
                self,
                num_features,
                eps=1e-5,
                momentum=0.1,
                affine=True,
                track_running_stats=True,
                device=None,
                dtype=None,
            ):
                factory_kwargs = {"device": device, "dtype": dtype}
                super().__init__(
                    num_features,
                    eps=eps,
                    momentum=momentum,
                    affine=affine,
                    track_running_stats=track_running_stats,
                    **factory_kwargs,
                )

            def forward(self, x):
                if self.momentum is None:
                    exponential_average_factor = 0.0
                else:
                    exponential_average_factor = self.momentum

                if self.training and self.track_running_stats:
                    # TODO: if statement only here to tell the jit to skip emitting this when it is None
                    if self.num_batches_tracked is not None:  # type: ignore[has-type]
                        self.num_batches_tracked = self.num_batches_tracked + 1  # type: ignore[has-type]
                        if self.momentum is None:  # use cumulative moving average
                            exponential_average_factor = 1.0 / float(
                                self.num_batches_tracked
                            )
                        else:  # use exponential moving average
                            exponential_average_factor = self.momentum
                if self.training:
                    bn_training = True
                else:
                    bn_training = (self.running_mean is None) and (
                        self.running_var is None
                    )
                x = F.batch_norm(
                    x,
                    # If buffers are not to be tracked, ensure that they won't be updated
                    self.running_mean
                    if not self.training or self.track_running_stats
                    else None,
                    self.running_var
                    if not self.training or self.track_running_stats
                    else None,
                    self.weight,
                    self.bias,
                    bn_training,
                    exponential_average_factor,
                    self.eps,
                )
                return x

        v = torch.randn(1, 3, 556, 56, dtype=torch.float32)
        mod = torch.nn.Sequential(
            torch.nn.Conv2d(
                3,
                64,
                kernel_size=3,
                dilation=1,
                groups=1,
                bias=True,
            ),
            BatchNorm(64),
        ).eval()
        with torch.no_grad():
            self.common(
                mod,
                (v,),
            )

    def test_upsample_cat_conv(self):
        if self.device == "cuda":
            raise unittest.SkipTest("only support cpu upsample_cat_conv test")

        class M(torch.nn.Module):
            def __init__(
                self,
                **kwargs,
            ):
                super().__init__()
                self.upsample = torch.nn.UpsamplingNearest2d(scale_factor=2)
                self.conv = torch.nn.Conv2d(
                    8,
                    5,
                    kernel_size=1,
                    padding=0,
                    stride=1,
                    dilation=1,
                    **kwargs,
                )

            def forward(self, x, y):
                x = self.upsample(x)
                z = torch.cat([x, y], dim=1)
                z = self.conv(z)
                return z

        v1 = torch.randn([8, 2, 12, 26])
        v2 = torch.randn([8, 6, 24, 52])

        with torch.no_grad():
            self.common(
                M().eval(),
                (v1, v2),
            )

    def test_conv2d_packed(self):
        if self.device == "cuda":
            raise unittest.SkipTest("only support cpu conv2d packed test")

        x_shape = (1, 3, 56, 56)
        for mode_train in [True, False]:
            mod = torch.nn.Sequential(torch.nn.Conv2d(3, 64, 3, 3)).train(
                mode=mode_train
            )
            v = torch.randn(x_shape, dtype=torch.float32)
            with torch.no_grad():
                self.common(
                    mod,
                    (v,),
                )

    def test_conv_used_from_multiple_places(self):
        if self.device == "cuda":
            raise unittest.SkipTest("only support cpu conv/linear fusion test")

        class M(torch.nn.Module):
            def __init__(self, conv_in_channel, conv_out_channel) -> None:
                super().__init__()
                self.conv = torch.nn.Conv2d(conv_in_channel, conv_out_channel, (3, 3))

            def forward(self, x):
                res = self.conv(x)
                res = F.relu(res)
                res = self.conv(res)
                return res

        with torch.no_grad():
            m = M(3, 3).eval()
            m_opt = torch.compile(m)
            x = torch.randn(1, 3, 224, 224)
            m_opt(x)
            self.assertEqual(m(x), m_opt(x))

    def test_linear_used_from_multiple_places(self):
        if self.device == "cuda":
            raise unittest.SkipTest("only support cpu conv/linear fusion test")

        class M(torch.nn.Module):
            def __init__(self, in_channel, out_channel) -> None:
                super().__init__()
                self.linear = torch.nn.Linear(in_channel, out_channel)

            def forward(self, x):
                res = self.linear(x)
                res = F.relu(res)
                res = self.linear(res)
                return res

        if has_bf16_support():
            with torch.no_grad():
                m = M(224, 224).bfloat16().eval()
                m_opt = torch.compile(m)
                x = torch.randn(224, 224, dtype=torch.bfloat16)
                m_opt(x)
                self.assertEqual(m(x), m_opt(x))

    @slowTest
    def test_conv2d_unary(self):
        # For gpu path, there is an accuracy issue
        # see https://github.com/pytorch/pytorch/issues/87745
        if self.device == "cuda":
            raise unittest.SkipTest("only support cpu conv2d unary test")

        class M(torch.nn.Module):
            def __init__(
                self,
                unary_fn,
                in_channels,
                out_channels,
                **kwargs,
            ):
                super().__init__()
                self.conv = torch.nn.Conv2d(
                    in_channels,
                    out_channels,
                    **kwargs,
                )
                self.unary_fn = unary_fn

            def forward(self, x):
                x = self.conv(x)
                return self.unary_fn(x)

        test_memory_format = [torch.contiguous_format, torch.channels_last]
        options = itertools.product(
            unary_list,
            [True, False],
            [1, 3],
            [1, 2],
            [1, 4],
            ["same", 0],
            test_memory_format,
            [True, False],
        )

        for (
            unary_fn,
            bias,
            kernel_size,
            dilation,
            groups,
            padding,
            memory_format,
            mode_train,
        ) in options:
            oC = 32 * groups
            iC = 3 * groups
            x_shape = (1, iC, 112, 112)
            mod = M(
                unary_fn,
                iC,
                oC,
                kernel_size=kernel_size,
                padding=padding,
                dilation=dilation,
                groups=groups,
                bias=bias,
            ).train(mode=mode_train)

            # TODO: add bf16 test for cpu path?
            # TODO: this test fails when requires_grad=False
            v = (
                torch.randn(x_shape, dtype=torch.float32, requires_grad=True)
                .add(1)
                .to(memory_format=memory_format)
            )
            with torch.no_grad():
                self.common(
                    mod,
                    (v,),
                )

    @slowTest
    def test_conv2d_binary(self):
        # For gpu path, there is an accuracy issue
        # see https://github.com/pytorch/pytorch/issues/87745
        if self.device == "cuda":
            raise unittest.SkipTest("only support cpu conv2d binary test")

        class M(torch.nn.Module):
            def __init__(
                self,
                binary_fn,
                unary_fn,
                in_channels,
                out_channels,
                dilation,
                groups,
                padding,
                bias,
                **kwargs,
            ):
                super().__init__()
                self.conv1 = torch.nn.Conv2d(
                    in_channels,
                    out_channels,
                    dilation=dilation,
                    groups=groups,
                    padding=padding,
                    bias=bias,
                    **kwargs,
                )
                self.conv2 = torch.nn.Sequential(
                    torch.nn.Conv2d(
                        in_channels,
                        out_channels,
                        dilation=dilation,
                        groups=groups,
                        padding=padding,
                        bias=bias,
                        **kwargs,
                    )
                )
                self.binary_fn = binary_fn
                self.unary_fn = unary_fn

            def forward(self, x):
                x1 = self.conv1(x)
                x2 = self.conv2(x)
                return self.unary_fn(self.binary_fn(x1, x2))

        test_memory_format = [torch.contiguous_format, torch.channels_last]
        options = itertools.product(
            binary_list,
            unary_list[:2],
            [True, False],
            [1, 3],
            [1, 2],
            [1, 4],
            ["same", 0],
            test_memory_format,
            [True, False],
        )

        for (
            binary_fn,
            unary_fn,
            bias,
            kernel_size,
            dilation,
            groups,
            padding,
            memory_format,
            mode_train,
        ) in options:
            oC = 32 * groups
            iC = 3 * groups
            x_shape = (1, iC, 112, 112)
            mod = M(
                binary_fn,
                unary_fn,
                iC,
                oC,
                dilation,
                groups,
                padding,
                bias,
                kernel_size=kernel_size,
            ).train(mode=mode_train)
            mod = mod.to(memory_format=memory_format)
            # TODO: add bf16 test
            v = torch.randn(x_shape, dtype=torch.float32).to(
                memory_format=memory_format
            )
            with torch.no_grad():
                self.common(
                    mod,
                    (v,),
                )

    def test_linear_packed(self):
        options = itertools.product([[2, 3, 10], [2, 10], [10]], [True, False])
        for input_shape, bias in options:
            mod = torch.nn.Sequential(
                torch.nn.Linear(input_shape[-1], 30, bias=bias)
            ).eval()

            v = torch.randn(input_shape)
            with torch.no_grad():
                self.common(
                    mod,
                    (v,),
                )
            if has_bf16_support() and len(input_shape) > 1:
                mod = mod.to(torch.bfloat16)
                v = v.to(torch.bfloat16)
                with torch.no_grad():
                    self.common(
                        mod,
                        (v,),
                    )

    def test_linear_buffer_reuse(self):
        class M(torch.nn.Module):
            def __init__(self):
                super().__init__()
                self.linear1 = torch.nn.Linear(16, 16)
                self.tanh = torch.nn.Tanh()
                self.linear2 = torch.nn.Linear(16, 16)

            def forward(self, x):
                x = self.linear1(x)
                x = self.tanh(x)
                x = self.linear2(x)
                return x

        mod = M().eval()
        v = torch.randn(1, 16)

        with torch.no_grad():

            def compile_fx_wrapper(model_, example_inputs_):
                return compile_fx(model_, example_inputs_)

            def run(*ex, **kwargs):
                return mod(*ex, **kwargs)

            run = torch._dynamo.optimize(compile_fx_wrapper)(run)
            code = run_and_get_cpp_code(run, v)
            self.assertFalse("= as_strided(" in code)
            self.assertEqual(run(*v), mod(*v))

    @slowTest
    @unittest.skipIf(not has_bf16_support(), "requires bf16 support")
    def test_linear_unary(self):
        class M(torch.nn.Module):
            def __init__(
                self,
                unary_fn,
                in_features,
                out_features,
                bias,
                **kwargs,
            ):
                super().__init__()
                self.linear = torch.nn.Linear(
                    in_features,
                    out_features,
                    bias,
                    **kwargs,
                )
                self.unary_fn = unary_fn

            def forward(self, x):
                x = self.linear(x)
                return self.unary_fn(x)

        options = itertools.product(unary_list, [[2, 3, 10], [2, 10]], [True, False])
        dtype = torch.bfloat16
        for eltwise_fn, input_shape, bias in options:
            mod = M(eltwise_fn, input_shape[-1], 30, bias=bias).eval()
            # only fuse for linear when the dtype is bf16
            mod = mod.to(dtype)
            v = torch.randn(input_shape).to(dtype)
            with torch.no_grad():
                self.common(
                    mod,
                    (v,),
                )

    def test_linear_binary(self):
        class M(torch.nn.Module):
            def __init__(self, eltwise_fn, in_channels, out_channels, bias, **kwargs):
                super().__init__()
                self.linear = torch.nn.Linear(
                    in_channels, out_channels, bias=bias, **kwargs
                )
                self.eltwise = eltwise_fn

            def forward(self, x, y):
                x = self.linear(x)
                x = self.eltwise(x, y)
                return x

        options = itertools.product(binary_list, [[2, 3, 10], [2, 10]], [True, False])
        dtype = torch.bfloat16
        out_feature = 30
        if has_bf16_support():
            for binary_ops, input_shape, bias in options:
                mod = M(binary_ops, input_shape[-1], out_feature, bias).eval()

                # only fuse for linear when the dtype is bf16
                mod = mod.to(dtype)
                v = torch.randn(input_shape).to(dtype)
                other = torch.randn(input_shape[:-1] + [out_feature]).to(dtype)
                with torch.no_grad():
                    self.common(mod, (v, other), atol=2e-3, rtol=0.016)

    def test_conv_transpose2d_packed(self):
        if self.device == "cuda":
            raise unittest.SkipTest("only support cpu conv_transpose2d packed test")

        x_shape = (1, 3, 28, 28)
        mod = torch.nn.Sequential(torch.nn.ConvTranspose2d(3, 64, 3, 3)).eval()
        v = torch.randn(x_shape, dtype=torch.float32)
        with torch.no_grad():
            self.common(
                mod,
                (v,),
            )

    @slowTest
    def test_conv_transpose2d_unary(self):
        if self.device == "cuda":
            raise unittest.SkipTest("only support cpu conv_transpose2d unary test")

        class M(torch.nn.Module):
            def __init__(
                self,
                unary_fn,
                in_channels,
                out_channels,
                **kwargs,
            ):
                super().__init__()
                self.conv_transpose2d = torch.nn.ConvTranspose2d(
                    in_channels,
                    out_channels,
                    **kwargs,
                )
                self.unary_fn = unary_fn

            def forward(self, x):
                x = self.conv_transpose2d(x)
                return self.unary_fn(x)

        test_memory_format = [torch.contiguous_format, torch.channels_last]
        options = itertools.product(
            unary_list,
            [True, False],
            [1, 3],
            [1, 2],
            [1, 4],
            [0, 1],
            test_memory_format,
        )

        for (
            unary_fn,
            bias,
            kernel_size,
            dilation,
            groups,
            padding,
            memory_format,
        ) in options:
            oC = 32 * groups
            iC = 3 * groups
            x_shape = (1, iC, 28, 28)
            mod = M(
                unary_fn,
                iC,
                oC,
                kernel_size=kernel_size,
                padding=padding,
                dilation=dilation,
                groups=groups,
                bias=bias,
            ).eval()

            v = torch.randn(x_shape, dtype=torch.float32).to(
                memory_format=memory_format
            )
            with torch.no_grad():
                self.common(
                    mod,
                    (v,),
                )

    def test_view_detach(self):
        def fn(a):
            return a[0].detach()

        self.common(
            fn,
            (torch.randn([4, 4], requires_grad=True),),
        )

    def test_gather1(self):
        def fn(a, b):
            return (
                torch.gather(a.expand([4, 5, 10, 6]), 3, b + 1),
                torch.gather(a.expand([4, 5, 10, 6]), -1, b + 1),
            )

        self.common(
            fn,
            (
                torch.randn([1, 1, 10, 6]),
                torch.randint(5, [4, 5, 10, 1], dtype=torch.int64),
            ),
        )

    def test_gather2(self):
        # 0d tensor
        def fn(a, b):
            return torch.gather(a, 0, b) + torch.gather(a, -1, b)

        x = torch.tensor(123)
        y = torch.tensor(0)
        self.assertEqual(fn(x, y), x + x)

    def test_gather3(self):
        def fn(a, b):
            return torch.gather(a, 1, b, sparse_grad=True)

        self.common(
            fn,
            (
                torch.randn([4, 5, 10, 6], requires_grad=True),
                torch.randint(5, [4, 5, 10, 1], dtype=torch.int64),
            ),
        )

    def test_slice1(self):
        def fn(a):
            return (
                a[:, :10, 0] + a[:, 10:, 0],
                (a + 1)[:, :10, 0] + (a + 1)[:, 10:, 0],
                a[:, -30:, 0],  # negative index out of range
                a[:, :-30, 0],  # negative index out of range
            )

        self.common(
            fn,
            (torch.randn([2, 20, 2]),),
        )

    def test_slice2(self):
        def fn(a):
            return (
                a[:-1, ::2, -1] + a[-1:, 1::2, -2],
                (a + 1)[:-1, ::2, -1] + (a + 2)[-1:, 1::2, -2],
            )

        self.common(
            fn,
            (torch.randn([2, 20, 2]),),
        )

    def test_split_with_sizes(self):
        def fn(a, sizes):
            return [t + 1.0 for t in torch.split(a * 2.0, sizes, -1)]

        self.common(fn, (torch.randn(2, 2, 10), [3, 3, 4]))
        self.common(fn, (torch.randn(2, 2, 10), [4, 3, 3]))
        self.common(fn, (torch.randn(2, 2, 10), [1, 2, 3, 4]))

    def test_split(self):
        def fn(a):
            t = torch.split(a, 3, -1)
            return (t[0], t[1], t[2], t[3])

        def fn2(a):
            return fn(a + 1)

        self.common(
            fn,
            (torch.randn([2, 2, 10]),),
        )

        self.common(
            fn2,
            (torch.randn([2, 2, 10]),),
        )

    def test_to_dtype(self):
        def fn(a, b):
            return (
                aten._to_copy(a, dtype=6),
                aten._to_copy(b + 1, dtype=6),
                aten.to(b, torch.float64),
                aten.to(b, torch.bool),
            )

        self.common(
            fn,
            (
                torch.randn([2, 2, 10]),
                torch.randn([2, 2, 10], dtype=torch.float64),
            ),
        )

    @requires_cuda()
    def test_to_device(self):
        def fn(a):
            if a.device.type == "cpu":
                return aten._to_copy(a, device=torch.device("cuda"), dtype=6, layout=0)
            else:
                return aten._to_copy(a, device=torch.device("cpu"), dtype=6, layout=0)

        self.common(
            fn,
            (torch.randn([2, 2, 10]),),
        )

    def test_to_memory_format(self):
        def fn(a, memory_format):
            return a.to(memory_format=memory_format)

        self.common(
            fn,
            (torch.randn([2, 2, 10, 10]), torch.channels_last),
        )
        self.common(
            fn,
            (
                torch.randn([2, 2, 10, 10]).to(memory_format=torch.channels_last),
                torch.contiguous_format,
            ),
        )

    @requires_cuda()
    def test_to_device_constant(self):
        def fn(a):
            d1 = a.device.type
            if d1 == "cpu":
                d2 = "cuda"
            else:
                d2 = "cpu"

            const1 = torch.as_tensor(list(range(64)), device=d2)
            return (
                torch.arange(10, device=d2).to(d1) + a,
                const1.to(d1),
                (const1 + 1).to(d1),
            )

        self.common(
            fn,
            (torch.randn([10]),),
        )

    @requires_cuda()
    def test_multi_device(self):
        def fn(x):
            x = x + 1
            x = x + 2
            x = x.cuda()
            x = x + 3
            x = x + 4
            x = x.cpu()
            x = x + 5
            x = x + 6
            x = x.cuda()
            x = x + 7
            x = x + 8
            x = x.cpu()
            x = x + 9
            x = x + 10
            return x

        self.common(
            fn,
            (torch.randn([2, 2, 10]),),
            check_lowp=False,  # cpu doesn't understand fp16, and there are explicit .cpu() calls
        )

    @requires_multigpu()
    def test_multi_gpu_device(self):
        def fn(x, y):
            r = torch.ops.aten.div(x, y)
            r = r.to("cuda:1")
            return 2 * r

        self.common(fn, (torch.randn(4), torch.randn(4)), check_lowp=False)

    @requires_multigpu()
    def test_multi_gpu_recompile_on_index(self):
        torch.set_float32_matmul_precision("high")

        def gemm(x, y):
            return x @ y

        failed_guard = None

        def fail(guard):
            nonlocal failed_guard
            failed_guard = guard

        gemm_opt = torch._dynamo.optimize("inductor", guard_fail_fn=fail)(gemm)

        x0 = torch.randn(1024, 1024, device="cuda:0")
        y0 = torch.randn(1024, 1024, device="cuda:0")

        gemm_opt(x0, y0)

        x1 = torch.randn(1024, 1024, device="cuda:1")
        y1 = torch.randn(1024, 1024, device="cuda:1")

        gemm_opt(x1, y1)
        self.assertTrue(failed_guard is not None)
        self.assertTrue(
            "tensor 'x' Tensor device index mismatch. Expected device index to be"
            in failed_guard.reason
        )

    def test_unbind(self):
        def fn(a):
            return torch.unbind(a), torch.unbind(a, -1)

        self.common(
            fn,
            (torch.randn([4, 4, 4]),),
        )

    def test_convolution1(self):
        m = torch.nn.Sequential(
            torch.nn.Conv2d(5, 6, [3, 3]),
            torch.nn.ReLU(),
            ToTuple(),
        )

        self.common(
            m,
            (torch.randn([2, 5, 16, 16]),),
            # Mismatched elements: 10 / 2352 (0.4%)
            # Greatest absolute difference: 5.7220458984375e-05 at index (0, 3, 12, 12) (up to 1e-05 allowed)
            # Greatest relative difference: 0.06512477175897748 at index (0, 4, 11, 9) (up to 0.001 allowed)
            atol=6e-5,
            rtol=0.001,
        )

    def test_convolution2(self):
        def fn(x, w, b):
            # transposed conv
            return (aten.convolution(x, w, b, [4], [0], [1], True, [0], 1),)

        self.common(
            fn,
            (
                torch.randn([2, 32, 90]),
                torch.randn([32, 16, 8]),
                torch.randn([16]),
            ),
            check_lowp=False,
        )

    def test_convolution3(self):
        # Test stride or padding or dilation is 1 element list.
        m = torch.nn.Sequential(
            torch.nn.Conv2d(5, 6, [3, 3], stride=[1], padding=[0], dilation=[1]),
            torch.nn.ReLU(),
            ToTuple(),
        )

        self.common(
            m,
            (torch.randn([2, 5, 16, 16]),),
            atol=6e-5,
            rtol=0.001,
        )

    def test_conv2d_channels_last(self):
        if self.device == "cuda":
            raise unittest.SkipTest("only support cpu conv2d channels_last")

        m = torch.nn.Sequential(
            torch.nn.Conv2d(3, 3, 1, 1),
            ToTuple(),
        )
        # only weight is channels_last
        self.common(
            m.to(memory_format=torch.channels_last),
            (torch.randn([2, 3, 16, 16]),),
            check_lowp=False,
        )
        # only activation is channels_last
        self.common(
            m,
            (torch.randn([2, 3, 16, 16]).to(memory_format=torch.channels_last),),
            check_lowp=False,
        )
        # activation and weight are all channels_last
        self.common(
            m.to(memory_format=torch.channels_last),
            (torch.randn([2, 3, 16, 16]).to(memory_format=torch.channels_last),),
            check_lowp=False,
        )

    def test_conv2d_backward_channels_last(self):
        def fn(grad_output, inp, weight):
            convolution_backward_8 = torch.ops.aten.convolution_backward.default(
                grad_output,
                inp,
                weight,
                [320],
                [1, 1],
                [0, 0],
                [1, 1],
                False,
                [0, 0],
                1,
                [True, True, True],
            )
            return convolution_backward_8

        # only weight is channels_last
        self.common(
            fn,
            (
                torch.randn([2, 320, 8, 8]),
                torch.randn([2, 2048, 8, 8]),
                torch.randn([320, 2048, 1, 1]).to(memory_format=torch.channels_last),
            ),
            check_lowp=False,
        )

    def test_conv3d_channels_last(self):
        if self.device == "cuda":
            raise unittest.SkipTest("only support cpu conv3d channels_last")

        m = torch.nn.Sequential(
            torch.nn.Conv3d(3, 3, 1, 1),
            ToTuple(),
        )
        # only weight is channels_last
        self.common(
            m.to(memory_format=torch.channels_last_3d),
            (torch.randn([2, 3, 16, 16, 16]),),
        )
        # only activation is channels_last
        self.common(
            m,
            (torch.randn([2, 3, 16, 16, 16]).to(memory_format=torch.channels_last_3d),),
        )
        # activation and weight are all channels_last
        self.common(
            m.to(memory_format=torch.channels_last_3d),
            (torch.randn([2, 3, 16, 16, 16]).to(memory_format=torch.channels_last_3d),),
        )

    def test_adaptive_avg_pool2d1(self):
        def fn(x):
            return aten._adaptive_avg_pool2d(x, (6, 6)), aten._adaptive_avg_pool2d(
                x + 1, (2, 5)
            )

        self.common(
            fn,
            (torch.randn(2, 4, 16, 16),),
            check_lowp=False,
        )

        # lowering to avg_pool2d case
        self.common(
            fn,
            (torch.randn(2, 4, 3, 3),),
        )

        # no-op case
        self.common(
            fn,
            (torch.randn(2, 4, 6, 6),),
        )

    def test_adaptive_avg_pool2d2(self):
        # Big kernel size, use fallback
        def fn(x):
            return aten._adaptive_avg_pool2d(x, (4, 4))

        torch._inductor.metrics.generated_kernel_count = 0
        self.common(
            fn,
            (torch.randn(2, 4, 21, 21),),
            check_lowp=False,
        )
        self.assertEqual(torch._inductor.metrics.generated_kernel_count, 0)

    def test_adaptive_avg_pool2d_low_prec(self):
        class Model(torch.nn.Module):
            def __init__(self):
                super(Model, self).__init__()
                self.avgpool = torch.nn.AdaptiveAvgPool2d((1, 1))

            def forward(self, x):
                x = self.avgpool(x)
                return x

        mod = Model()
        for dtype in [torch.half, torch.bfloat16]:
            x = torch.randn(4, 3, 7, 7).to(dtype=dtype)
            opt_mod = torch.compile(mod)
            res = opt_mod(x)
            expected = mod(x)
            self.assertTrue(torch.allclose(res, expected))

    def test_max_pool2d1(self):
        def fn(x):
            return aten.max_pool2d_with_indices(x, [3, 3], [2, 2])

        self.common(
            fn,
            (torch.randn(2, 4, 16, 16),),
        )

    def test_max_pool2d2(self):
        def fn(x):
            return aten.max_pool2d_with_indices(x, [3, 3], [2, 2])

        self.common(
            fn,
            (torch.randn([16, 64, 55, 55]),),
        )

    def test_max_pool2d3(self):
        def fn(x):
            # with padding
            return (
                aten.max_pool2d_with_indices(x, [3, 3], [2, 2], [1, 1]),
                aten.max_pool2d_with_indices(
                    x,
                    [
                        3,
                    ],
                    [
                        2,
                    ],
                    [
                        1,
                    ],
                ),
            )

        self.common(
            fn,
            (-torch.arange(1 * 8 * 8, dtype=torch.float32).view(1, 1, 8, 8),),
        )

    def test_max_pool2d4(self):
        def fn(x):
            # with padding
            return aten.max_pool2d_with_indices(x, [3, 3], [2, 2], [0, 0], [1, 1], True)

        self.common(
            fn,
            (torch.randn([2, 8, 111, 111]),),
        )

    def test_max_pool2d5(self):
        def fn(x):
            return aten.max_pool2d_with_indices(x, [3, 3], [])

        self.common(
            fn,
            (torch.randn([16, 64, 55, 55]),),
        )

    def test_max_pool2d6(self):
        # Too big kernel size, use fallback
        def fn(x):
            return aten.max_pool2d_with_indices(x, [13, 13], [])

        torch._inductor.metrics.generated_kernel_count = 0
        self.common(
            fn,
            (torch.randn([16, 64, 55, 55]),),
        )
        self.assertEqual(torch._inductor.metrics.generated_kernel_count, 0)

    # From https://github.com/pytorch/pytorch/issues/94775
    def test_max_pool2d7(self):
        # ceil mode turns on
        def fn(x):
            return torch.nn.functional.max_pool2d(
                x, 1, stride=(2, 2), padding=0, ceil_mode=True
            )

        self.common(
            fn,
            (torch.randn([1, 1, 6, 7]),),
        )

    def test_avg_pool2d1(self):
        def fn(x):
            return aten.avg_pool2d(x, [3, 3], [2, 2])

        self.common(
            fn,
            (torch.randn(2, 4, 16, 16),),
        )

    def test_avg_pool2d2(self):
        def fn(x):
            return aten.avg_pool2d(x, [3, 3], [2, 2])

        self.common(
            fn,
            (torch.randn([16, 64, 55, 55]),),
        )

    def test_avg_pool2d3(self):
        def fn(x):
            return (
                aten.avg_pool2d(x, [3, 3], [2, 2], [1, 1]),
                aten.avg_pool2d(
                    x,
                    [
                        3,
                    ],
                    [
                        2,
                    ],
                    [
                        1,
                    ],
                ),
            )

        self.common(
            fn,
            (-torch.arange(1 * 8 * 8, dtype=torch.float32).view(1, 1, 8, 8),),
        )

    def test_avg_pool2d4(self):
        def fn(x):
            return aten.avg_pool2d(x, [3, 3], [2, 2], [0, 0], True)

        self.common(
            fn,
            (torch.randn([2, 8, 111, 111]),),
        )

    def test_avg_pool2d5(self):
        def fn(x):
            return aten.avg_pool2d(x, [3, 3], [2, 2], [1, 1], count_include_pad=False)

        self.common(
            fn,
            (-torch.arange(1 * 8 * 8, dtype=torch.float32).view(1, 1, 8, 8),),
        )

    def test_avg_pool2d6(self):
        def fn(x):
            return aten.avg_pool2d(x, [3, 3], [2, 2], [1, 1], divisor_override=3)

        self.common(
            fn,
            (-torch.arange(1 * 8 * 8, dtype=torch.float32).view(1, 1, 8, 8),),
        )

    def test_avg_pool2d7(self):
        # Large kernel size, use fallback
        def fn(x):
            return aten.avg_pool2d(x, [13, 13], [1, 1], [0, 0])

        torch._inductor.metrics.generated_kernel_count = 0
        self.common(
            fn,
            (-torch.arange(1 * 24 * 24, dtype=torch.float32).view(1, 1, 24, 24),),
        )
        self.assertEqual(torch._inductor.metrics.generated_kernel_count, 0)

    def test_alexnet_prefix(self):
        def forward(arg6, arg7, arg16):
            convolution = torch.ops.aten.convolution(
                arg16, arg7, arg6, [4, 4], [2, 2], [1, 1], False, [0, 0], 1
            )
            relu = torch.ops.aten.relu(convolution)
            max_pool2d_with_indices = torch.ops.aten.max_pool2d_with_indices(
                relu, [3, 3], [2, 2]
            )
            getitem = max_pool2d_with_indices[0]
            return (getitem,)

        self.common(
            forward,
            (
                rand_strided((64,), (1,), torch.float32, "cpu"),
                rand_strided((64, 3, 11, 11), (363, 121, 11, 1), torch.float32, "cpu"),
                rand_strided(
                    (16, 3, 224, 224), (150528, 50176, 224, 1), torch.float32, "cpu"
                ),
            ),
            # Mismatched elements: 127 / 746496 (0.0%)
            # Greatest absolute difference: 0.0009765625 at index (1, 62, 7, 16) (up to 1e-05 allowed)
            # Greatest relative difference: 0.05187467899332306 at index (14, 18, 11, 0) (up to 0.001 allowed)
            atol=1e-3,
            rtol=0.001,
        )

    def test_elu(self):
        def fn(x):
            return aten.elu(x, 1.6732632423543772, 1.0507009873554805) + 2, aten.elu(
                x + 1, 2, 3, 4
            )

        self.common(
            fn,
            (torch.randn([16, 16]),),
        )

    def test_tan(self):
        def fn(x):
            return aten.tan(x) + 2, aten.tan(x + 1)

        self.common(
            fn,
            (torch.randn([16, 16]),),
        )

    def test_tanh(self):
        def fn(x):
            return aten.tanh(x) + 2, aten.tanh(x + 1)

        self.common(
            fn,
            (torch.randn([16, 16]),),
        )

    def test_lgamma(self):
        def fn(x):
            return aten.lgamma(x) + 2, aten.cos(x + 1)

        self.common(
            fn,
            (torch.randn([16, 16]),),
        )

    def test_cos(self):
        def fn(x):
            return aten.cos(x) + 2, aten.cos(x + 1)

        self.common(
            fn,
            (torch.randn([16, 16]),),
        )

    def test_sin(self):
        def fn(x):
            return aten.sin(x) + 2, aten.sin(x + 1)

        self.common(
            fn,
            (torch.randn([16, 16]),),
        )

    def test_repeat(self):
        def fn(x):
            return (
                x.repeat(2, 2, 3, 1),
                x.repeat(8, 1, 1, 1),
                x.repeat(2, 1, 1, 1, 1, 1),
            )

        self.common(
            fn,
            (torch.randn([1, 2, 4, 8]),),
        )

    def test_embedding(self):
        m = torch.nn.Sequential(
            torch.nn.Embedding(10, 4, padding_idx=0),
            torch.nn.ReLU(),
            ToTuple(),
        )

        self.common(
            m,
            (torch.randint(10, [2, 8]),),
        )

    def test_mean(self):
        def fn(x):
            return (
                x.mean(),
                x.mean(-1),
                torch.mean(x, -2, keepdim=True),
                x.mean([0, 1]),
            )

        self.common(
            fn,
            (torch.randn([1, 2, 4, 8]),),
        )

    def test_var_mean(self):
        def fn(x):
            return (
                *torch.var_mean(x, -1),
                *torch.var_mean(x, [1, 3]),
            )

        self.common(
            fn,
            (torch.randn([1, 2, 4, 8]),),
        )

    @config.patch(pick_loop_orders=True)
    def test_transposed_propagates(self):
        @torch._dynamo.optimize("inductor", nopython=True)
        def fn(x, y):
            return x + y

        a = torch.randn(1, 4, 4, 4, device=self.device).permute(0, 2, 3, 1)
        b = torch.randn(4, 4, 4, device=self.device).permute(1, 2, 0)
        c = fn(a, b)
        self.assertEqual(a.stride(), c.stride())
        self.assertEqual(c.stride()[2], 1)

    def test_std(self):
        def fn(x):
            return (
                torch.var(x, True),
                torch.var(x, False),
                torch.var(x, -1, True),
                torch.var(x, -1, False),
                torch.std(x, False),
                torch.std(x, [0, 1], True),
                torch.std(x, [0, 1], False),
                torch.std(x, -2, True, keepdim=True),
            )

        self.common(
            fn,
            (torch.randn([2, 4, 4, 8]),),
        )

    def test_embedding_bag(self):
        def fn(w, i, o):
            return aten._embedding_bag(w, i, o, False, 0, False, None)

        self.common(
            fn,
            (torch.randn([10, 4]), torch.randint(10, [8]), torch.tensor([0, 2, 6])),
        )

    def test_batch_norm_2d(self):
        m = torch.nn.Sequential(
            torch.nn.BatchNorm2d(10),
            torch.nn.ReLU(),
        )
        m.eval()
        self.common(m, (torch.randn([2, 10, 8, 8]),), check_lowp=False)
        self.common(
            m,
            (torch.randn([3, 10, 16, 16]),),
            check_lowp=False,  # too painful to match types of bn model
        )

    def test_layer_norm(self):
        m = torch.nn.Sequential(
            torch.nn.LayerNorm(32),
            torch.nn.ReLU(),
        )
        m.eval()
        self.common(m, (torch.randn([16, 32]),), check_lowp=False)
        if self.device != "cpu":
            self.assertEqual(torch._inductor.metrics.generated_kernel_count, 1)

    def test_transpose_add(self):
        def fn(a, b):
            return a.t() + b

        self.common(
            fn, (torch.randn([16, 32]), torch.randn([32, 16])), check_lowp=False
        )
        if self.device != "cpu":
            self.assertEqual(torch._inductor.metrics.generated_kernel_count, 1)

    @patch.object(config.triton, "persistent_reductions", True)
    def test_softmax_one_kernel_persist(self):
        def fn(x):
            dim = 1
            x_max = torch.amax(x, dim, keepdim=True)
            unnormalized = torch.exp(x - x_max)
            result = unnormalized / torch.sum(unnormalized, dim, keepdim=True)
            return result

        self.common(fn, (torch.randn([16, 32]),), check_lowp=False)
        if self.device != "cpu":
            self.assertEqual(torch._inductor.metrics.generated_kernel_count, 1)

    @patch.object(config.triton, "persistent_reductions", False)
    def test_softmax_one_kernel_loop(self):
        def fn(x):
            x_max = torch.amax(x, 1, keepdim=True)
            unnormalized = torch.exp(x - x_max)
            result = unnormalized / torch.sum(unnormalized, 1, keepdim=True)
            return result

        self.common(fn, (torch.randn([16, 32]),), check_lowp=False)
        if self.device != "cpu":
            self.assertEqual(torch._inductor.metrics.generated_kernel_count, 1)

    def test_cauchy(self):
        def fn(x, y):
            return torch.sum(1 / (torch.unsqueeze(x, -1) - y))

        self.common(
            fn,
            (
                torch.randn(32),
                torch.randn(32),
            ),
            # Absolute difference: 0.0003662109375 (up to 0.0001 allowed)
            # Relative difference: 1.8804297408767818e-05 (up to 1e-05 allowed)
            atol=5 * 1e-4,
            rtol=5 * 1e-5,
            check_lowp=False,
        )
        if self.device != "cpu":
            self.assertEqual(torch._inductor.metrics.generated_kernel_count, 1)

    def test_gather_scatter(self):
        def fn(node_feat, edge_index):
            src_node_feat = node_feat[edge_index[0]]
            dst_node_feat = node_feat[edge_index[1]]
            edge_feat = src_node_feat - dst_node_feat + 1
            new_node_feat = torch.zeros_like(node_feat)
            new_node_feat.scatter_add_(
                0, edge_index[1].unsqueeze(-1).expand_as(edge_feat), edge_feat
            )
            return new_node_feat

        num_nodes = 16
        num_features = 32
        node_feat = torch.randn(num_nodes, num_features)
        edge_index = torch.randint(0, num_nodes, size=(2, num_nodes * 5))
        self.common(
            fn,
            (
                node_feat,
                edge_index,
            ),
            check_lowp=False,
        )
        if self.device != "cpu":
            self.assertEqual(torch._inductor.metrics.generated_kernel_count, 2)

    @config.patch(max_fusion_size=1)
    def test_no_mega_fusion_during_lowering(self):
        n = 50

        def fn(*args):
            x = args[0]
            for i in range(n):
                x = torch.add(x, args[i])
            return x

        self.common(
            fn,
            [torch.randn(64) for _ in range(n)],
            check_lowp=False,
        )
        print("-->", torch._inductor.metrics.generated_kernel_count)
        if self.device != "cpu":
            self.assertTrue(torch._inductor.metrics.generated_kernel_count > 1)

    def test_move_arange(self):
        def fn(x):
            return torch.arange(len(x), device="cpu").to(x.device) + x

        self.common(fn, (torch.randn([32]),), check_lowp=False)
        # if we have a copy there will be more than 1 kernel
        self.assertEqual(torch._inductor.metrics.generated_kernel_count, 1)

    def test_leaky_relu(self):
        def fn(x):
            return aten.leaky_relu(x, 0.2) + 2, aten.leaky_relu(x + 1)

        self.common(
            fn,
            (torch.randn([16, 16]),),
        )

    def test_gelu(self):
        def fn(x):
            return aten.gelu(x) + 2, aten.gelu(x + 1)

        self.common(
            fn,
            (torch.randn([16, 16]),),
        )

    def test_clone(self):
        def fn(x):
            return aten.clone(x) + 2, aten.clone(x + 1)

        self.common(
            fn,
            (torch.randn([16, 16]),),
        )

    def test_masked_fill(self):
        def fn(mask, value):
            return aten.masked_fill(value, mask, -10000.0) + 2, aten.masked_fill(
                value / 2.0, torch.logical_not(mask), 667
            )

        self.common(
            fn,
            (
                torch.randint(0, 1, [1, 16], dtype=torch.bool),
                torch.randn([16, 16]),
            ),
        )

    def test_masked_fill_promotion(self):
        def fn(mask, value):
            return aten.masked_fill(value, mask, torch.tensor(3.5))

        opt_fn = torch._dynamo.optimize("inductor")(fn)
        for inp in (
            torch.randn(
                [16, 16],
                dtype=torch.float16 if self.device == "cuda" else torch.float32,
                device=self.device,
            ),
            torch.randint(16, (16, 16), device=self.device),
        ):
            inputs = (
                torch.randint(0, 1, [1, 16], dtype=torch.bool, device=self.device),
                inp,
            )
            self.assertEqual(fn(*inputs), opt_fn(*inputs))

    def test_fill1(self):
        def fn(x):
            tmp = torch.ones_like(x)
            return tmp, aten.fill.Scalar(tmp, 2)

        self.common(
            fn,
            (torch.randn([16, 16]),),
        )

    def test_fill2(self):
        def fn(x):
            tmp = torch.ones_like(x)
            return tmp, aten.fill.Tensor(tmp, torch.tensor(3.0))

        self.common(
            fn,
            (torch.randn([16, 16]),),
        )

    def test_pow1(self):
        def fn(x):
            return [aten.pow(x, e) for e in range(-8, 9)]

        self.common(
            fn,
            (torch.randn([16, 16]),),
        )

    def test_pow2(self):
        def fn(x):
            return aten.pow(1000, x), aten.pow(x, 1000)

        self.common(
            fn,
            # TODO: Remove dtype once https://github.com/pytorch/pytorch/issues/94010 is fixed
            (
                torch.randn(
                    [16, 16],
                    dtype=torch.float64 if self.device == "cpu" else torch.float32,
                ),
            ),
            # Mismatched elements: 9 / 256 (3.5%)
            # Greatest absolute difference: 2.491354329061828e+28 at index (6, 6) (up to 1e-05 allowed)
            # Greatest relative difference: 2.9793410720160818e-05 at index (4, 5) (up to 1.3e-06 allowed)
            atol=1e-5,
            rtol=3e-05,
        )

    def test_pow3(self):
        # power of 0.5 is special-cased, arbitrary power would still produce triton codegen error
        def fn(x):
            z = torch.tensor(0.123, device=self.device)
            w = z + x
            return torch.pow(w, 0.5)

        opt = torch._dynamo.optimize("inductor")(fn)
        input = torch.rand(())
        self.assertTrue(same(opt(input), fn(input)))

    def test_glu(self):
        def fn(x):
            return aten.glu(x, -1), aten.glu(x, 1), aten.glu(x, 2)

        self.common(
            fn,
            (torch.randn([8, 16, 8, 8]),),
        )

    def test_cat(self):
        def fn(a):
            tmp = a * 2
            return (
                torch.cat((a, a[:, :4] + 1, a + 2), -1),
                torch.cat((tmp, tmp), 0),
                torch.cat((tmp, tmp.double()), 0),
            )

        self.common(
            fn,
            (torch.randn([8, 16]),),
        )
        self.common(
            fn,
            (torch.randn([1, 3, 3, 16]).to(memory_format=torch.channels_last),),
        )

    def test_cat_upcasting(self):
        def fn(arg4_1, slice_7):
            cat_1 = aten.cat.default([arg4_1, slice_7], 1)
            return (cat_1,)

        self.common(
            fn,
            (
                torch.randn([8, 16], dtype=torch.float32),
                torch.randn([8, 20], dtype=torch.float16),
            ),
        )

    def test_cat_extern_kernel(self):
        def fn(x1, x2, x3, x4):
            x = torch.mm(x2, x3)
            s = torch.narrow(x, 1, 0, 100)
            x = torch.mm(s, x4)
            c = torch.cat((x, x1), 1)
            return (c,)

        self.common(
            fn,
            (
                torch.randn(256, 256),
                torch.randn(256, 1024),
                torch.randn(1024, 1600),
                torch.randn(100, 256),
            ),
            check_lowp=False,  # accuracy issues with relatively large matmuls
        )

    def test_cat_of_loops_and_extern_kernel(self):
        class M(torch.nn.Module):
            def __init__(
                self,
                **kwargs,
            ):
                super().__init__()
                self.conv = torch.nn.Conv2d(
                    64,
                    5,
                    1,
                    **kwargs,
                )
                self.max_pool2d = torch.nn.MaxPool2d(2)

            def forward(self, x, y):
                x1 = self.conv(x)
                y1 = self.max_pool2d(y)
                return torch.cat([x1, y1], 1)

        mod = M()
        opt_mod = torch._dynamo.optimize("inductor")(mod)
        memory_format = torch.channels_last
        inputs = (
            torch.randn([1, 64, 16, 16]).to(memory_format=memory_format),
            torch.randn([1, 64, 32, 32]).to(memory_format=memory_format),
        )
        y = mod(*inputs)
        opt_y = opt_mod(*inputs)
        self.assertEqual(y, opt_y)
        self.assertEqual(y.stride(), opt_y.stride())

    def test_cat_inplace(self):
        def fn(x):
            rt = torch.cat([x])
            v = x.sin_()
            return rt

        # can't use self.common because input is modified inplace
        inp = torch.ones(2)
        opt_fn = torch.compile(fn)
        res = opt_fn(inp.clone())
        expected = fn(inp.clone())
        self.assertEqual(res, expected)

    def test_stack(self):
        def fn(a, b):
            return torch.stack(
                [
                    a.expand(12, 16),
                    b.expand(12, 16),
                ],
                2,
            )

        self.common(fn, (torch.randn([1, 16]), torch.randn([12, 1])))

    def test_hardtanh(self):
        def fn(x):
            return F.hardtanh(x), F.hardtanh(x + 1), F.hardtanh(x - 1)

        self.common(
            fn,
            (torch.randn([64]),),
        )

    def test_hardsigmoid(self):
        def fn(x):
            return F.hardsigmoid(x), F.hardsigmoid(x + 3), F.hardsigmoid(x - 3)

        self.common(
            fn,
            (torch.randn([64]),),
        )

    def test_hardswish(self):
        def fn(x):
            return F.hardswish(x), F.hardswish(x + 3), F.hardswish(x - 3)

        self.common(
            fn,
            (torch.randn([64]),),
        )

    def test_rsqrt(self):
        def fn(x):
            return torch.rsqrt(x), torch.rsqrt(x + 1) - 2

        self.common(
            fn,
            (torch.randn([64]),),
        )

    def test_expm1(self):
        def fn(x):
            return torch.expm1(x), torch.expm1(x) * 2

        for dtype in (torch.float16, torch.float, torch.double, torch.int, torch.int64):
            self.common(
                fn,
                (torch.randn([64]).to(dtype=dtype),),
            )
            self.common(
                fn,
                (torch.arange(-1e-5, 1e-5, 1e-7).to(dtype=dtype),),
            )

    def test_log1p(self):
        def fn(x):
            return torch.log1p(x), torch.log1p(x) * 2

        for dtype in (torch.float16, torch.float, torch.double, torch.int, torch.int64):
            self.common(
                fn,
                (torch.randn([64]).to(dtype=dtype),),
            )
            self.common(
                fn,
                (torch.arange(-1e-5, 1e-5, 1e-7).to(dtype=dtype),),
            )

    def test_flip(self):
        def fn(x):
            return torch.flip(x, (-1,)), torch.flip(x, (0, 2)) - 2

        self.common(
            fn,
            (torch.randn([1, 2, 6, 6]),),
        )

    def test_signbit(self):
        def fn(x):
            return torch.signbit(x), ~torch.signbit(-x) & 1

        self.common(
            fn,
            (torch.randn([1, 2, 6, 6]),),
        )

    def test_fmod(self):
        def fn(a, b):
            return torch.fmod(a, b), torch.fmod(3.0 * a, b) - 2.0

        shape = [1, 2, 6, 6]
        self.common(fn, (torch.randn(shape), torch.randn(shape)))

    def test_fmod_zero_dim(self):
        def fn(a, b):
            return (torch.fmod(a, b),)

        self.common(
            fn,
            (
                make_tensor(10, device="cpu", dtype=torch.float32),
                make_tensor((), device="cpu", dtype=torch.float32),
            ),
        )
        self.common(
            fn,
            (
                make_tensor((), device="cpu", dtype=torch.float32),
                make_tensor(10, device="cpu", dtype=torch.float32),
            ),
        )

    def test_log2(self):
        def fn(x):
            return torch.log2(x), torch.log2(x + 1) - 2

        self.common(
            fn,
            (torch.randn([64]) + 10,),
        )

    def test_logsumexp(self):
        def fn(x):
            return torch.logsumexp(x, -1), torch.logsumexp(x, 0) - 2

        self.common(
            fn,
            (torch.randn([8, 8]) + 10,),
        )

    def test_log_fp64(self):
        def fn(x):
            return torch.log(x), torch.log2(x)

        self.common(
            fn,
            (torch.randn([1024], dtype=torch.float64) + 10,),
        )

    def test_bitwise(self):
        def fn(x, y):
            return (
                torch.bitwise_not(x),
                torch.bitwise_or(x, y),
                torch.bitwise_xor(x, y),
                torch.bitwise_and(x, y),
            )

        self.common(
            fn,
            (
                torch.randint(0, 2**30, [64], dtype=torch.int32),
                torch.randint(0, 2**30, [64], dtype=torch.int32),
            ),
        )

    def test_bitwise2(self):
        # again with bool types
        def fn(x, y):
            return (
                torch.bitwise_not(x),
                torch.bitwise_or(x, y),
                torch.bitwise_xor(x, y),
                torch.bitwise_and(x, y),
            )

        self.common(
            fn,
            (
                torch.randint(0, 2, (2, 20), dtype=torch.bool),
                torch.randint(0, 2, (2, 20), dtype=torch.bool),
            ),
        )

    def test_bitwise3(self):
        # Repro for https://github.com/pytorch/pytorch/issues/97968
        def fn(x, y):
            return (
                torch.max(torch.bitwise_and(x, y), y),
                torch.clamp_max(torch.bitwise_or(x, y), y),
                torch.clamp_min(torch.bitwise_xor(x, y), y),
            )

        self.common(
            fn,
            (
                torch.rand([5, 10, 1]).to(torch.int8),
                torch.rand([10, 1]).to(torch.int8),
            ),
        )

    def test_inf(self):
        def fn(a):
            return a + float("inf"), a + float("-inf"), a * -float("inf")

        self.common(fn, (torch.randn(8),))

    def test_remainder(self):
        def fn(a, b):
            return (
                torch.remainder(a, b),
                torch.remainder(a + 1, b - 1),
                torch.remainder(a - 1, b + 1),
            )

        self.common(fn, (torch.randn(64), torch.randn(64)))

    def test_zeros(self):
        def fn(a):
            return (
                a + 1,
                torch.zeros(
                    (1, 8, 64, 64),
                    dtype=torch.float32,
                    device=a.device,
                ),
                torch.zeros(
                    1,
                    8,
                    64,
                    64,
                    dtype=torch.float32,
                    device=a.device,
                ),
                torch.zeros(2, 3, names=None),
                a + torch.ones(8, device=a.device),
                torch.full((2, 3), 3.1416, device=a.device),
            )

        self.common(fn, (torch.randn(8),))

    def test_new_ones(self):
        def fn(a):
            return (
                aten.new_ones(
                    a, [], device=a.device, dtype=6, layout=0, pin_memory=False
                ),
                aten.new_zeros(
                    a, [], device=a.device, dtype=6, layout=0, pin_memory=False
                ),
            )

        self.common(fn, (torch.randn(8),))

    def test_full_like(self):
        def fn(a):
            return torch.full_like(a, 7.777) - 1

        self.common(fn, (torch.randn(8),))

    def test_full_truncation(self):
        def fn(a):
            return a + torch.full_like(a, 7.777)

        for dtype in all_types():
            self.common(fn, (make_tensor(8, dtype=dtype, device="cpu"),))

    def test_index1(self):
        def fn(a, b, c):
            return aten.index(a, [b, c])

        self.common(
            fn,
            (
                torch.randn(8, 8, 12),
                torch.tensor([0, 0, 2, 2], dtype=torch.int64),
                torch.tensor([3, 4, 4, 3], dtype=torch.int64),
            ),
        )
        self.common(
            fn,
            (
                torch.randn(8, 8, 12),
                torch.tensor([[0, 0, 2, 2]], dtype=torch.int64),
                torch.tensor([[3], [4], [4], [3]], dtype=torch.int64),
            ),
        )

    def test_index2(self):
        def fn(a, b):
            return (
                aten.index(a, [b]),
                aten.index(a, [None, b]),
            )

        self.common(
            fn,
            (
                torch.randn(8, 8, 8),
                torch.tensor([[0, 0, 2, 2]], dtype=torch.int64),
            ),
        )

    def test_index3(self):
        def fn(x, ia, ib):
            return (x[:, ia, None, ib, 0],)

        self.common(
            fn,
            (
                torch.randn(3, 4, 4, 4, 3),
                torch.tensor([0, 2, 1], dtype=torch.int64),
                torch.tensor([0, 2, 1], dtype=torch.int64),
            ),
        )

    def test_output_strides(self):
        def fn(x):
            y = x.permute(0, 2, 3, 1).contiguous()
            torch._dynamo.graph_break()
            return y.view(-1, 4)

        inp = torch.rand([4, 4, 4, 4], device=self.device)
        fn_opt = torch._dynamo.optimize("inductor")(fn)

        self.assertEqual(fn(inp), fn_opt(inp))
        self.assertEqual(fn(inp).stride(), fn_opt(inp).stride())

        # no redundant copy
        def foo(x):
            return x[0:2:2].T[3:].squeeze(0)

        foo_opt = torch._dynamo.optimize("inductor")(foo)
        out = foo_opt(inp)
        self.assertEqual(inp.storage(), out.storage())

    def test_index_select(self):
        def fn(a, b):
            return (
                torch.index_select(a, 0, b),
                torch.index_select(a, 1, b),
                torch.index_select(torch.index_select(a, 2, b), 1, b),
            )

        for ind_dtype in (torch.int32, torch.int64):
            self.common(
                fn,
                (
                    torch.randn(8, 8, 8),
                    torch.tensor([0, 0, 2, 1], dtype=ind_dtype),
                ),
            )

    def test_cudnn_rnn(self):
        if self.device == "cpu":
            raise unittest.SkipTest("requires CUDA")

        def fn(
            a0,
            b0,
            b1,
            b2,
            b3,
            b4,
            b5,
            b6,
            b7,
            b8,
            b9,
            b10,
            b11,
            b12,
            b13,
            b14,
            b15,
            a3,
            a4,
            a5,
        ):
            a1 = [
                b0,
                b1,
                b2,
                b3,
                b4,
                b5,
                b6,
                b7,
                b8,
                b9,
                b10,
                b11,
                b12,
                b13,
                b14,
                b15,
            ]
            return aten._cudnn_rnn(
                a0,
                a1,
                4,
                a3,
                a4,
                a5,
                2,
                2048,
                0,
                2,
                False,
                0.0,
                False,
                True,
                [],
                None,
            )

        self.common(
            fn,
            (
                torch.randn([92, 8, 2048]),
                torch.randn([8192, 2048]),
                torch.randn([8192, 2048]),
                torch.randn([8192]),
                torch.randn([8192]),
                torch.randn([8192, 2048]),
                torch.randn([8192, 2048]),
                torch.randn([8192]),
                torch.randn([8192]),
                torch.randn([8192, 4096]),
                torch.randn([8192, 2048]),
                torch.randn([8192]),
                torch.randn([8192]),
                torch.randn([8192, 4096]),
                torch.randn([8192, 2048]),
                torch.randn([8192]),
                torch.randn([8192]),
                torch.randn([167837696]),
                torch.randn([4, 8, 2048]),
                torch.randn([4, 8, 2048]),
            ),
            check_lowp=False,  # difference in rnn is too large between half and float inputs
        )

    def test_upsample_nearest1d(self):
        def fn(a):
            return (
                aten.upsample_nearest1d(a, [74], None),
                aten.upsample_nearest1d(a, [70], None),
                aten.upsample_nearest1d(a, [45], None),
                aten.upsample_nearest1d(a, [36], None),
                aten.upsample_nearest1d(a, None, [2.0]),
            )

        self.common(fn, (torch.randn([2, 4, 37]),))

    def test_upsample_nearest2d(self):
        def fn(a):
            return (
                aten.upsample_nearest2d(a, [74, 76]),
                aten.upsample_nearest2d(a, [70, 75]),
                aten.upsample_nearest2d(a, [45, 74]),
                aten.upsample_nearest2d(a, [36, 39]),
                aten.upsample_nearest2d(a, None, [2.0, 2.0]),
            )

        self.common(fn, (torch.randn([2, 4, 37, 38]),))

    def test_upsample_nearest3d(self):
        def fn(a):
            return (
                aten.upsample_nearest3d(a, [74, 76, 78], None),
                aten.upsample_nearest3d(a, [70, 75, 80], None),
                aten.upsample_nearest3d(a, [45, 74, 103], None),
                aten.upsample_nearest3d(a, [36, 39, 40], None),
                aten.upsample_nearest3d(a, None, [2.0, 2.0, 2.0]),
            )

        self.common(fn, (torch.randn([2, 4, 37, 38, 39]),))

    def test_upsample_nearest2d_backward(self):
        func = torch.ops.aten.upsample_nearest2d_backward

        def fn(a):
            return (
                func(a, output_size=[6, 12], input_size=[3, 3, 3, 6]),
                func(a, output_size=[6, 12], input_size=[3, 3, 4, 5]),
                func(a, output_size=[6, 12], input_size=[3, 3, 2, 8]),
                func(a, output_size=[6, 12], input_size=[3, 3, 2, 8]),
                func(a, output_size=[6, 12], input_size=[3, 3, 4, 7]),
            )

        self.common(fn, (torch.randn([3, 3, 6, 12]),))

    @skip_if_x86_mac()
    def test_upsample_bilinear2d_a(self):
        def fn(a):
            return (
                aten.upsample_bilinear2d(a, [45, 45], False, None),
                aten.upsample_bilinear2d(a, None, True, [2.0, 2.0]),
            )

        self.common(fn, (torch.randn([2, 4, 37, 38]),), atol=2.5e-5, rtol=1.3e-6)

    def test_upsample_bilinear2d_b(self):
        def fn(a):
            return aten.upsample_bilinear2d(a, None, True, [2.0, 2.0])

        self.common(
            fn,
            [
                torch.randn([1, 2, 40, 59]),
            ],
            atol=2.5e-5,
            rtol=1.3e-6,
        )

    def test_reflection_pad2d(self):
        def fn(a):
            return (
                aten.reflection_pad2d(a, [1, 1, 1, 1]),
                aten.reflection_pad2d(a, [1, 2, 3, 4]),
            )

        self.common(
            fn, (torch.randint(0, 999, size=[1, 1, 8, 8], dtype=torch.float32),)
        )

    def test_reflection_pad2d_backward(self):
        def template(size, padding):
            def fn(grad_output, x):
                return aten.reflection_pad2d_backward(grad_output, x, padding)

            x = torch.randint(0, 999, size=size, dtype=torch.float32)
            result = aten.reflection_pad2d(x, padding)
            grad_output = torch.randn_like(result)

            self.common(fn, (grad_output, x))

        template([1, 1, 8, 8], [0, 0, 0, 0])
        template([1, 1, 8, 8], [1, 1, 1, 1])
        template([1, 1, 8, 8], [1, 2, 3, 4])

    def test_grid_sampler_2d(self):
        def fn(a, b):
            return (
                aten.grid_sampler_2d(a, b, 0, 0, True),
                aten.grid_sampler_2d(a, b, 0, 1, False),
            )

        self.common(
            fn,
            (
                torch.randn([4, 3, 352, 352], dtype=torch.float32),
                torch.rand([4, 352, 352, 2], dtype=torch.float32) * 2 - 1,
            ),
            check_lowp=False,
            # Mismatched elements: 154697 / 1486848 (10.4%)
            # Greatest absolute difference: 0.0001976490020751953 at index (0, 0, 101, 243) (up to 1e-05 allowed)
            # Greatest relative difference: 7.332530120481928 at index (1, 1, 258, 301) (up to 1.3e-06 allowed)
            atol=0.0002,
            rtol=1.3e-06,
        )

    def test_upsample_bicubic2d(self):
        def fn(a):
            return (
                aten.upsample_bicubic2d(a, (128, 128), True),
                aten.upsample_bicubic2d(a, (128, 256), False),
            )

        # Mismatched elements: 10 / 196608 (0.0%)
        # Greatest absolute difference: 1.3869255781173706e-05 at index (2, 1, 88, 65) (up to 1e-05 allowed)
        # Greatest relative difference: 0.0033082996811011046 at index (3, 1, 88, 91) (up to 1.3e-06 allowed)
        self.common(
            fn,
            (torch.randn([4, 3, 64, 32], dtype=torch.float32),),
            atol=2e-5,
            rtol=1e-3,
        )

    def test_sort(self):
        def fn(a):
            return torch.sort(a)

        self.common(
            fn, (torch.randint(0, 999, size=[1, 1, 8, 8], dtype=torch.float32),)
        )

    def test_topk(self):
        def fn(a):
            return torch.topk(a, 2, -1)

        self.common(
            fn, (torch.randint(0, 999, size=[1, 1, 8, 8], dtype=torch.float32),)
        )

    def test_long_tensor(self):
        def fn(a):
            return (
                torch.LongTensor([294]).to(a.device) - a,
                torch.as_tensor([295]).to(a.device) + a,
            )

        self.common(fn, (torch.randint(0, 999, size=[8, 8]),))

    def test_constant_pad_1d(self):
        def fn(a):
            return (
                aten.constant_pad_nd(a, [0, 1], 6.0),
                aten.constant_pad_nd(a, [2, 3], 99.0),
            )

        self.common(fn, (torch.randint(0, 999, size=[2, 16, 31], dtype=torch.float32),))

    def test_constant_pad_fill_dtype(self):
        def fn(a, b):
            return (
                aten.constant_pad_nd(a, (1, 1), 1.0) & b,
                aten.constant_pad_nd(a, (1, 1), 0.0) & b,
            )

        self.common(
            fn,
            (torch.randint(2, (4,), dtype=torch.bool), torch.ones(6, dtype=torch.bool)),
        )

    def test_constant_pad_2d(self):
        def fn(a):
            return (
                aten.constant_pad_nd(a, [1, 1, 1, 1], 6.0),
                aten.constant_pad_nd(a, [1, 2, 3, 4], 99.0),
            )

        self.common(
            fn, (torch.randint(0, 999, size=[1, 1, 8, 8], dtype=torch.float32),)
        )

    def test_constant_pad_3d(self):
        def fn(a):
            return (
                aten.constant_pad_nd(a, [1, 2, 3, 4, 5, 6], 6.0),
                aten.constant_pad_nd(a, [0, 0, 3, 4, 0, 0], 6.0),
            )

        self.common(
            fn, (torch.randint(0, 999, size=[2, 4, 4, 4], dtype=torch.float32),)
        )

    def test_constant_pad_float64(self):
        # Repro for https://github.com/pytorch/pytorch/issues/93351
        def fn(input):
            v1 = torch.nn.functional.pad(input, pad=(1, 0))
            return torch.gt(v1, input)

        x = torch.rand([1, 2, 2, 1], dtype=torch.float64)
        self.common(fn, (x,))

    def test_l1_loss(self):
        def fn(a, b):
            return torch.nn.functional.l1_loss(a, b), torch.nn.functional.mse_loss(a, b)

        self.common(
            fn,
            (
                torch.randn([2, 3, 16, 16]),
                torch.randn([2, 3, 16, 16]),
            ),
            check_lowp=False,
        )

    def test_triu(self):
        def fn(a):
            return aten.triu(a, 1), aten.triu(a, 0), aten.triu(a, 2)

        self.common(fn, (torch.randn([2, 10, 10]),))

    def test_no_op_reduction(self):
        def fn(a):
            return a.sum(-1), torch.amax(a + 1, 1, keepdim=True)

        self.common(fn, (torch.randn([8, 1, 1]),))

    def test_inplace_add(self):
        @torch._dynamo.optimize("inductor")
        def fn(x, y):
            return x.add_(y)

        inputs = (
            rand_strided((4, 4), (4, 1), device=self.device),
            rand_strided((4, 4), (4, 1), device=self.device),
        )
        inp_clone = inputs[0].clone()
        out = fn(*inputs)
        self.assertTrue(same(out, inp_clone + inputs[1]))
        self.assertTrue(out is inputs[0])

    # The following 2 tests are meant to check the logic that drops
    # xmask from triton load/store if xnumel = 1
    @requires_cuda()
    def test_single_elem(self):
        def fn(a):
            b = a + 1
            return (b,)

        self.common(fn, (torch.randn(1),))

    @requires_cuda()
    def test_single_elem_indirect(self):
        def fn(a, b):
            c = a[b] + 1
            return (c,)

        a = torch.randn(1)
        b = (torch.tensor([0], dtype=torch.int64),)

        self.common(fn, (a, b))

    # This test is meant to check for issues from the logic
    # that drops xmask from trito load/store if XBLOCK divides xnumel

    @requires_cuda()
    def test_xblock_divides_xnumel(self):
        def fn(a):
            b = a + 1
            return (b,)

        # assumption is that XBLOCK is always a divisor of 1024
        # so xmask will be dropped iff xnumel is multiple of 1024
        self.common(fn, (torch.randn(1024),))
        self.common(fn, (torch.randn(1025),))

    def test_inplace_mixed_dtype_ops(self):
        @torch._dynamo.optimize("inductor")
        def fn(x, y):
            z = x + y.float()
            w = z.add_(y)
            return w.mul_(y)

        inputs = (
            rand_strided((4, 4), (4, 1), device=self.device, dtype=torch.float),
            rand_strided((4, 4), (4, 1), device=self.device, dtype=torch.double),
        )
        out = fn(*inputs)
        out_eager = (inputs[0] + inputs[1].float()).add_(inputs[1]).mul_(inputs[1])
        self.assertTrue(same(out, out_eager))

    @config.patch(
        {"triton.unique_kernel_names": True, "triton.descriptive_names": False}
    )
    def test_kernel_names(self):
        @torch._dynamo.optimize("inductor")
        def fn(x):
            return 2 * x

        inputs = (rand_strided((8,), (1,), device=self.device),)
        self.assertTrue(same(fn(*inputs), 2 * inputs[0]))

    @config.patch({"triton.cudagraphs": True})
    def test_strided_inputs(self):
        @torch._dynamo.optimize("inductor")
        def fn(x, y):
            return x + y

        inputs = (
            rand_strided((8, 16), (32, 2), device=self.device),
            rand_strided((8, 16), (16, 1), device=self.device),
        )
        self.assertTrue(same(fn(*inputs), inputs[0] + inputs[1]))

    @config.patch({"triton.cudagraphs": True})
    @patch.object(functorch_config, "use_fake_tensor", True)
    def test_input_mutation1(self):
        def fn(a):
            b = a + 1
            a.copy_(b)
            c = a + 2
            return a * b / c

        arg1 = torch.randn(64, device=self.device)
        arg2 = arg1.clone()
        arg3 = torch.randn(64, device=self.device)
        arg4 = arg3.clone()
        correct1 = fn(arg1)
        correct2 = fn(arg3)
        opt_fn = torch._dynamo.optimize_assert(compile_fx)(fn)
        actual1 = opt_fn(arg2)
        actual2 = opt_fn(arg4)

        self.assertTrue(same(actual1, correct1))
        self.assertTrue(same(actual2, correct2))
        self.assertTrue(same(arg1, arg2))
        self.assertTrue(same(arg3, arg4))

    @patch.object(functorch_config, "use_fake_tensor", True)
    def test_input_mutation2(self):
        def fn(a):
            b = a + 1
            a.view(64).copy_(torch.tensor([66.0], device=a.device))
            c = a + 2
            return b, c

        # NOTE: this test fails when none of the inputs require grad.
        # That seems like an inductor bug.
        arg1 = torch.randn([1, 64], device=self.device).requires_grad_(True).add(1)
        arg2 = arg1.clone()
        correct1 = fn(arg1)
        opt_fn = torch._dynamo.optimize_assert(compile_fx)(fn)
        actual1 = opt_fn(arg2)

        self.assertTrue(same(actual1, correct1))
        self.assertTrue(same(arg1, arg2))

    @patch.object(functorch_config, "use_fake_tensor", True)
    def test_input_mutation3(self):
        def fn(a):
            a += 1
            a *= 2
            aten.sigmoid_(a)
            a = a.view(64)
            a += 3
            a *= 4
            aten.relu_(a)
            return a

        arg1 = torch.randn([1, 64], device=self.device)
        arg2 = arg1.clone()
        correct1 = fn(arg1)
        opt_fn = torch._dynamo.optimize_assert(compile_fx)(fn)
        actual1 = opt_fn(arg2)

        self.assertTrue(same(actual1, correct1))
        self.assertTrue(same(arg1, arg2))

    def test_input_mutation4(self):
        def fn(a):
            torch.relu_(a)
            return a

        arg1 = torch.randn([1, 64], device=self.device)
        arg2 = arg1.clone()
        correct1 = fn(arg1)
        opt_fn = torch._dynamo.optimize_assert(compile_fx)(fn)
        actual1 = opt_fn(arg2)

        self.assertTrue(same(actual1, correct1))
        self.assertTrue(same(arg1, arg2))

    @patch.object(functorch_config, "use_fake_tensor", True)
    def test_slice_mutation1(self):
        def fn(a):
            x = torch.zeros_like(a)
            b = x + 1
            x[:, 3] = 3.0
            c = torch.clone(x)
            x[4, :] = 4.0
            d = x + 1
            return x, b, c, d

        self.common(fn, (torch.randn([8, 8]),))

    @patch.object(functorch_config, "use_fake_tensor", True)
    def test_slice_mutation2(self):
        def fn(a):
            a[:, 20:40] = a[:, 20:40] + 1
            a[:, 2:11] = a[:, 1:10] + 2

        arg1 = torch.randn([1, 64], device=self.device)
        arg2 = arg1.clone()
        fn(arg1)
        opt_fn = torch._dynamo.optimize_assert(compile_fx)(fn)
        opt_fn(arg2)

        # TODO, fix: See https://github.com/pytorch/pytorch/issues/94693
        if self.device != "cpu":
            self.assertTrue(same(arg1, arg2))

    def test_indirect_load_broadcast(self):
        def fn(in_ptr0, in_ptr1, in_ptr2):
            return torch.gather(in_ptr1, 0, in_ptr2) + in_ptr0

        arg190 = rand_strided((32, 21), (1, 32), device=self.device, dtype=torch.int64)
        arg190.fill_(0)
        arg111 = rand_strided(
            (9521, 512), (512, 1), device=self.device, dtype=torch.float32
        )
        self.common(
            fn,
            (
                torch.randn(32, 1),
                arg111,
                arg190,
            ),
        )

    @unittest.skipIf(not has_torchvision_roi_align(), "requires torchvision")
    def test_roi_align(self):
        def fn(a, b):
            return torch.ops.torchvision.roi_align(a, b, 0.25, 7, 7, 2, False)

        self.common(fn, (torch.zeros([4, 256, 296, 304]), torch.zeros([2292, 5])))

    def test_nll_loss_forward(self):
        def fn(a, b):
            return aten.nll_loss_forward(a, b, None, 1, -100)

        labels = (
            torch.zeros([5], dtype=torch.int64),
            torch.tensor([-100, -100, 3, -100, -100], dtype=torch.int64),
        )
        inps = (torch.randn(5, 5), torch.randn(5, 5))
        for a, b in zip(inps, labels):
            self.common(
                fn,
                (a, b),
            )

    def test_nll_loss_backward(self):
        def fn(a, b, c):
            return aten.nll_loss_backward(
                a, b, c, None, 1, -100, torch.tensor(1.0, device=self.device)
            )

        labels = (
            torch.zeros([5], dtype=torch.int64),
            torch.tensor([-100, -100, 3, -100, -100], dtype=torch.int64),
        )
        inps = (torch.randn(5, 5), torch.randn(5, 5))
        grad_outs = (torch.randn(()), torch.randn(()))
        for a, b, c in zip(grad_outs, inps, labels):
            self.common(
                fn,
                (a, b, c),
            )

    def test_isinf(self):
        def fn(x):
            return x.isinf(), x.isnan()

        self.common(
            fn, [torch.tensor([1, float("inf"), 2, float("-inf"), float("nan")])]
        )
        self.common(
            fn,
            [
                torch.tensor(
                    [1, float("inf"), 2, float("-inf"), float("nan")],
                    dtype=torch.float64,
                )
            ],
        )

    def test_isinf2(self):
        def fn(x):
            y = torch.tensor(
                [1, float("inf"), 2, float("-inf"), float("nan")], device=self.device
            )
            return x == y

        self.common(
            fn, (torch.tensor([1, float("inf"), 2, float("-inf"), float("nan")]),)
        )

    def test_any(self):
        def fn(x):
            return (
                x.any(-1),
                x.isinf().any(),
                torch.all(x.isinf(), dim=0),
                torch.all(torch.logical_not(x.isinf())),
            )

        self.common(fn, [-torch.rand(64)])
        tmp = torch.randn(16, 8)
        tmp[1, 1] = float("inf")
        self.common(fn, [tmp])

    def test_inplace_activations(self):
        def fn(x):
            a = aten.hardswish_(x + 1)
            b = aten.hardtanh_(x + 1)
            c = aten.leaky_relu_(x + 1)
            d = aten.silu_(x + 1)
            e = aten.log1p(x + 1)
            f = aten.masked_fill_(x + 1, torch.zeros_like(x, dtype=torch.bool), 99.0)
            h = aten.masked_fill_(x + 1, torch.ones_like(x, dtype=torch.bool), 99.0)
            return (a, b, c, d, e, f, h)

        self.common(fn, [torch.randn(64) * 10])

    def test_baddbmm(self):
        def fn(a, b, c, beta):
            return aten.baddbmm(a, b, c, beta=beta)

        b = torch.randn(6, 128, 64)
        c = torch.randn(6, 64, 100)
        options = itertools.product(
            [torch.randn(6, 1, 100), torch.randn(6, 1, 100).fill_(torch.nan)],
            [0.0, 1.0],
        )
        for a, beta in options:
            self.common(
                fn,
                [a, b, c, beta],
                # Mismatched elements: 1212 / 76800 (1.6%)
                # Greatest absolute difference: 0.001953125 at index (0, 0, 93) (up to 1e-05 allowed)
                # Greatest relative difference: 1.0 at index (3, 19, 4) (up to 0.001 allowed)
                atol=0.002,
                rtol=0.001,
            )

    @config.patch({"triton.max_tiles": 2})
    def test_fuse_tiled(self):
        def fn(a, b, c):
            return a + b, c + 1

        self.common(
            fn, [torch.randn(128, 1), torch.randn(1, 128), torch.randn(128, 128)]
        )

    def test_expand_as(self):
        def fn(a, b):
            return aten.expand_as(a, b), aten.expand_as(a + 1, b + 1) + 1

        self.common(
            fn,
            [
                torch.randn(6, 1, 100),
                torch.randn(6, 128, 100),
            ],
        )

    def test_index_put1(self):
        def fn(a, b, c):
            return (
                torch.index_put(a, [b], c),
                torch.index_put_(a + 1, [b + 1], c + 1) + 1,
            )

        self.common(
            fn,
            [
                torch.randn([800, 256, 7, 7]),
                torch.randperm(601),
                torch.randn([601, 256, 7, 7]),
            ],
        )
        self.common(
            fn, [torch.randn(1024, 4, 2), torch.arange(4), torch.randn(4, 1, 1)]
        )

    def test_index_put2(self):
        def fn(a, b, c):
            return torch.index_put(a, [b], c, True)

        self.common(
            fn,
            [
                torch.randn([100, 256, 7, 7]),
                torch.randint(0, 100, size=[600], dtype=torch.int64),
                torch.randn([600, 256, 7, 7]),
            ],
            # workaround for https://github.com/openai/triton/issues/558
            check_lowp=False,
        )

    def test_index_put3(self):
        def fn(a, b, c):
            torch.ops.aten.index_put_(a, (None, b, None), c)
            a1 = a + 1
            torch.ops.aten.index_put_(a1, (None, b + 1, None), c + 1)
            return (a, a1)

        self.common(
            fn,
            [
                torch.randn([1024, 4, 2]),
                torch.arange(3),
                torch.randn([1024, 1, 2]),
            ],
        )

    def test_index_put4(self):
        # a, b[0] are not broadcastable
        # https://github.com/pytorch/pytorch/issues/97104
        def fn(a, b, c):
            return torch.index_put(a, [b], c)

        self.common(
            fn,
            [
                torch.rand([8, 2]),
                torch.rand([8]) > 0.5,
                torch.rand([]),
            ],
        )

    def test_index_put_as_masked_fill(self):
        def fn(a, b, c, d):
            a = a.clone()
            torch.ops.aten.index_put_(a, [b], c, d)
            return a

        self.common(
            fn,
            (
                torch.randn([1024, 4, 2]),
                torch.randn([1024, 4, 2]) > 0,
                torch.randn([]),
                False,
            ),
        )

        self.common(
            fn,
            (
                torch.randn([1024, 4, 2]),
                torch.randn([1024, 4, 2]) > 0,
                torch.randn([]),
                True,
            ),
        )

    def test_index_put_fallback1(self):
        def fn(a, b, c, d):
            a = a.clone()
            torch.ops.aten.index_put_(a, [b], c, d)
            return a

        self.common(
            fn,
            (
                torch.randn([3]),
                torch.as_tensor([True, True, False]),
                torch.randn([2]),
                False,
            ),
        )

        self.common(
            fn,
            (
                torch.randn([3]),
                torch.as_tensor([True, True, False]),
                torch.randn([2]),
                True,
            ),
        )

    def test_index_put_fallback2(self):
        def fn(a, b, c, d, e):
            a = a.clone()
            torch.ops.aten.index_put_(a, [None, b, c], d, e)
            return a

        self.common(
            fn,
            (
                torch.randn([1, 2, 3]),
                torch.as_tensor([0, 1]),
                torch.as_tensor([True, True, False]),
                torch.randn([]),
                False,
            ),
        )
        self.common(
            fn,
            (
                torch.randn([1, 2, 3]),
                torch.as_tensor([0, 1]),
                torch.as_tensor([True, True, False]),
                torch.randn([]),
                True,
            ),
        )

    def test_index_put_deterministic_fallback(self):
        with DeterministicGuard(True):

            def fn(a, b, c):
                return torch.index_put(a, [b], c, True)

            self.common(
                fn,
                [
                    torch.randn([100, 32]),
                    torch.randint(0, 100, size=[600], dtype=torch.int64),
                    torch.randn([600, 32]),
                ],
                check_lowp=False,
            )

    def test_index_put_index(self):
        def fn(ind, x, src):
            y = torch.ops.aten.index_put.default(x, [ind], src)
            return torch.ops.aten.index.Tensor(y, [ind])

        args = [torch.tensor([1], dtype=torch.int64), torch.randn(8, 4), torch.randn(4)]
        self.common(fn, args)

    @config.patch(fallback_random=True)
    def test_bernoulli1(self):
        def fn(a):
            b = torch.empty_like(a)
            return aten.bernoulli_(b), b

        self.common(
            fn,
            [
                torch.randn([100]),
            ],
        )

    def test_bernoulli2(self):
        def fn(a):
            return aten.bernoulli(a)

        self.common(
            fn,
            [torch.tensor([1.0, 1.0, 0.0, 0.0, 1.0, 0.0, 1.0, 1.0])],
        )

    def test_narrow(self):
        def fn(x):
            return (
                aten.narrow(x, 1, 10, 16),
                aten.narrow(x + 2, 0, 10, 16) + 1,
                aten.narrow_copy(x, 1, 10, 16),
            )

        self.common(fn, [torch.randn(64, 64)])

    def test_as_strided(self):
        def fn(x):
            return (
                aten.as_strided(x, (8, 8, 64), (8 * 64, 64, 1), 0),
                aten.as_strided(x + 1, (8, 8, 64), (8 * 64, 64, 1), 0) + 2,
            )

        def fn_channels_last(x):
            return (
                aten.as_strided(
                    x, (8, 384, 2, 20, 12), (153600, 1, 61440, 384, 7680), 0
                ),
                aten.as_strided(
                    x + 1, (8, 384, 2, 20, 12), (153600, 1, 61440, 384, 7680), 0
                )
                + 2,
            )

        self.common(fn, [torch.randn(64, 64)])
        self.common(
            fn_channels_last,
            [torch.randn(8, 384, 20, 20).to(memory_format=torch.channels_last)],
        )

    def test_as_strided_scatter(self):
        def fn(a, b):
            return aten.as_strided_scatter(
                a * 8 + 10,
                b * 2 - 4,
                size=(a.shape[0], a.shape[1] // 2),
                stride=(a.shape[1], 2),
                storage_offset=0,
            )

        self.common(fn, [torch.randn(10, 1024), torch.randn(10, 512)])

    def test_select_scatter(self):
        def fn(x, a, b):
            return (
                aten.select_scatter(x, a, 1, 0),
                aten.select_scatter(x, b, 0, 1),
            )

        self.common(
            fn,
            [
                torch.randn(8, 197, 38),
                torch.randn(8, 38),
                torch.randn(197, 38),
            ],
        )

    def test_slice_scatter(self):
        def fn(x, a):
            return (
                aten.slice_scatter(x, a, 2, 10, -10),
                aten.slice_scatter(x, a[:, :, :40], 2, 10, -10, 2),
            )

        self.common(
            fn,
            [
                torch.randn(4, 8, 100),
                torch.randn(4, 8, 80),
            ],
        )

    def test_slice_scatter2(self):
        def fn(a, b):
            return aten.slice_scatter(a, b, 0, 0, 9223372036854775807)

        self.common(
            fn,
            [
                torch.randn([8, 197, 384]),
                torch.randn([8, 197, 384]),
            ],
        )

    def test_scatter1(self):
        def fn(a, dim, index, b):
            return aten.scatter(a, dim, index, b)

        self.common(
            fn,
            [
                torch.zeros(2, 3),
                -1,
                torch.tensor([[0]]),
                torch.ones(2, 3),
            ],
        )

    def test_scatter2(self):
        if self.device == "cuda":
            raise unittest.SkipTest("unstable on sm86")

        def fn(a, dim, index, b):
            return aten.scatter.reduce(a, dim, index, b, reduce="add")

        self.common(
            fn,
            [
                torch.zeros(64, 512),
                0,
                torch.zeros((64, 512), dtype=torch.int64),
                torch.ones(64, 512),
            ],
        )

    def test_scatter3(self):
        def fn(a, dim, index, b):
            return aten.scatter(a, dim, index, b, reduce="add")

        self.common(
            fn,
            [
                torch.randn(5, 29, 13),
                2,
                torch.tensor([[[3, 5, 7, 9]]]),
                0.8,  # src can be a scalar
            ],
            # Mismatched elements: 1 / 1885 (0.1%)
            # Greatest absolute difference: 0.00018310546875 at index (0, 0, 3) (up to 1e-05 allowed)
            # Greatest relative difference: 0.0022371364653243847 at index (0, 0, 3) (up to 0.001 allowed)
            atol=2e-4,
            rtol=1e-3,
        )

    def test_scatter4(self):
        def fn(x, ind, src):
            return torch.scatter(x, 0, ind, src)

        for deterministic in [False, True]:
            with DeterministicGuard(deterministic):
                self.common(
                    fn,
                    [
                        torch.randn(196, 992),
                        torch.randint(196, (1, 992)),
                        torch.randn(1, 992),
                    ],
                )

    def test_scatter5(self):
        def fn(a, dim, index, b, reduce):
            a = a.clone()
            a.scatter_(dim, index, b, reduce=reduce)
            a1 = a + 1.0
            a1.scatter_(dim, index, b, reduce=reduce)
            return (a, a1)

        for reduce in ["add", "multiply"]:
            self.common(
                fn,
                [
                    torch.ones((4, 5)),
                    0,
                    torch.tensor([[1], [2], [3]], dtype=torch.int64),
                    torch.randn(4, 5),
                    reduce,
                ],
            )

    def test_scatter6(self):
        def fn(a, dim, index, b):
            return aten.scatter(a, dim, index, b)

        for deterministic in [False, True]:
            with DeterministicGuard(deterministic):
                self.common(
                    fn,
                    [
                        torch.randn(5, 8, 13),
                        2,
                        torch.tensor([[[3, 5, 7, 9]]]),
                        0.8,  # src can be a scalar
                    ],
                )

    @unittest.skip("Flaky test, needs debugging")
    def test_scatter_add1(self):
        def fn(a, dim, index, b):
            return aten.scatter_add(a, dim, index, b)

        self.common(
            fn,
            [
                torch.randn(2, 3),
                0,
                torch.tensor([[0]]),
                torch.randn(2, 3),
            ],
        )

    def test_scatter_add2(self):
        def fn(a, dim, index, b):
            return aten.scatter_add(a, dim, index, b)

        self.common(
            fn,
            [
                torch.randn(2, 3),
                0,
                torch.tensor([[0, 0, 0], [1, 1, 1]]),
                torch.randn(2, 3),
            ],
        )

    def test_scatter_add3(self):
        def fn(a, dim, index, b):
            return aten.scatter_add(a, dim, index, b)

        for deterministic in [False, True]:
            with DeterministicGuard(deterministic):
                self.common(
                    fn,
                    [
                        torch.randn(5, 29, 13),
                        2,
                        torch.tensor([[[3, 5, 7, 9]]]),
                        torch.randn(1, 1, 10),
                    ],
                )

    def test_scatter_reduce1(self):
        def fn(a, dim, index, b):
            return aten.scatter_reduce(a, dim, index, b, "sum")

        self.common(
            fn,
            [
                torch.randn(5, 29, 13),
                2,
                torch.tensor([[[3, 5, 7, 9]]]),
                torch.randn(1, 1, 10),
            ],
        )

    def test_scatter_reduce2(self):
        def fn(a, dim, index, b):
            return aten.scatter_reduce(a, dim, index, b, "sum", include_self=False)

        self.common(
            fn,
            [
                torch.randn(2, 3),
                0,
                torch.zeros((2, 3), dtype=torch.int64),
                torch.randn(2, 3),
            ],
        )

    def test_scatter_reduce3(self):
        def fn(a, dim, index, b, reduce):
            a = a.clone()
            a.scatter_reduce_(dim, index, b, reduce=reduce)
            a1 = a + 1.0
            a1.scatter_reduce_(dim, index, b, reduce=reduce)
            return (a, a1)

        for reduce in ["sum", "prod"]:
            self.common(
                fn,
                [
                    torch.ones((4, 5)),
                    0,
                    torch.tensor([[1], [2], [3]], dtype=torch.int64),
                    torch.randn(4, 5),
                    reduce,
                ],
            )

    # issue #1150
    def test_dense_mask_index(self):
        if self.device == "cpu":
            raise unittest.SkipTest(
                "https://github.com/pytorch/torchdynamo/issues/1697"
            )

        def fn(x, y):
            y = torch.ops.aten.select.int(y, 0, 2)
            z = x * y
            return z.sum()

        self.common(fn, [torch.randn(102400), torch.randn(3)])

    def test_empty1(self):
        def fn():
            return torch.empty((1, 128, 128))

        self.common(fn, [], assert_equal=False)

    def test_empty2(self):
        def fn():
            return aten.empty((1, 128, 128))

        self.common(fn, [], assert_equal=False)

    def test_new_empty(self):
        def fn(a):
            return aten.new_empty(a, [1, 128, 128])

        self.common(fn, [torch.randn(55)], assert_equal=False)

    def test_empty_strided(self):
        def fn():
            return aten.empty_strided([1, 128, 128], [16384, 128, 1])

        self.common(fn, [], assert_equal=False)

    def test_new_empty_strided(self):
        def fn(a):
            return aten.new_empty_strided(a, [1, 128, 128], [16384, 128, 1])

        self.common(fn, [torch.randn(55)], assert_equal=False)

    def test_dropout_trivial_0(self):
        def fn1(a):
            return torch.nn.functional.dropout(a, 0.0, True) + a

        self.common(fn1, [torch.randn(55)])

    def test_dropout_trivial_1(self):
        def fn2(a):
            return torch.nn.functional.dropout(a, 1.0, True) + a

        self.common(fn2, [torch.randn(55)])

    @config.patch({"triton.cudagraphs": True})
    def test_dropout(self):
        random.seed(1234)
        torch.manual_seed(1234)

        @torch._dynamo.optimize("inductor")
        def fn1(a):
            return torch.nn.functional.dropout(a)

        x = torch.ones(1000, device=self.device, dtype=torch.float32)
        result1 = fn1(x)
        self.assertTrue(400 < result1.nonzero().shape[0] < 600)
        self.assertTrue(0.9 < result1.mean().item() < 1.1)

        random.seed(1234)
        torch.manual_seed(1234)

        @torch._dynamo.optimize("inductor")
        def fn2(a):
            return torch.nn.functional.dropout(a, 0.5, True)

        result2 = fn2(x)
        self.assertTrue(400 < result2.nonzero().shape[0] < 600)
        self.assertTrue(0.9 < result2.mean().item() < 1.1)

    def test_dropout_deterministic(self):
        @torch._dynamo.optimize("inductor")
        def fn(a):
            return torch.nn.functional.dropout(a, 0.55, True)

        for cg in (False, True):
            with patch.object(config.triton, "cudagraphs", cg):
                torch._dynamo.reset()

                x = torch.ones(1024, device=self.device, dtype=torch.float32)

                torch.manual_seed(1234)
                a0 = fn(x).clone()
                a1 = fn(x).clone()
                a2 = fn(x).clone()

                torch.manual_seed(1234)
                b0 = fn(x).clone()
                b1 = fn(x).clone()
                b2 = fn(x).clone()

                # same seed, same values
                self.assertTrue(torch.allclose(a0, b0))
                self.assertTrue(torch.allclose(a1, b1))
                self.assertTrue(torch.allclose(a2, b2))

                # different calls, different values
                self.assertFalse(torch.allclose(a0, a1))
                self.assertFalse(torch.allclose(a1, a2))

    def test_rand_like_deterministic(self):
        @torch._dynamo.optimize("inductor")
        def fn(a):
            return torch.rand_like(a), torch.rand_like(a)

        x = torch.ones(1024, device=self.device, dtype=torch.float32)

        torch.manual_seed(1234)
        a0 = fn(x)[0].clone()
        a1 = fn(x)[0].clone()
        a2 = fn(x)[0].clone()

        torch.manual_seed(1234)
        b0 = fn(x)[0].clone()
        b1 = fn(x)[0].clone()
        b2 = fn(x)[0].clone()

        # same seed, same values
        self.assertTrue(torch.allclose(a0, b0))
        self.assertTrue(torch.allclose(a1, b1))
        self.assertTrue(torch.allclose(a2, b2))

        # different calls, different values
        self.assertFalse(torch.allclose(a0, a1))
        self.assertFalse(torch.allclose(a1, a2))

        c, d = fn(x)
        self.assertFalse(torch.allclose(c, d))
        self.assertTrue((c >= 0).all())
        self.assertTrue((c < 1).all())
        self.assertTrue((d >= 0).all())
        self.assertTrue((d < 1).all())

    def test_randn_like_empty(self):
        class Model(torch.nn.Module):
            def __init__(
                self,
            ):
                super().__init__()

            def forward(self, v1: torch.Tensor):
                vx = v1.min(dim=1).values
                v2 = torch.randn_like(vx)
                return v2

        model = Model()
        x = torch.rand(10, 3, 0)

        self.common(model, (x,))

    @config.patch(fallback_random=True)
    def test_like_rands(self):
        def fn(x):
            return torch.rand_like(x), torch.randn_like(x)

        self.common(fn, [torch.zeros([20, 20])])

    def test_max_pool2d_with_indices_backward(self):
        def fn(a, b, c):
            return aten.max_pool2d_with_indices_backward(
                a, b, [2, 2], [2, 2], [0, 0], [1, 1], False, c
            )

        x = torch.randn([2, 4, 18, 14])
        result, indices = aten.max_pool2d_with_indices(
            x,
            [2, 2],
            [2, 2],
            [0, 0],
            [1, 1],
            False,
        )

        self.common(
            fn,
            [
                torch.randn_like(result),
                x,
                indices,
            ],
        )

    def test_max_pool2d_with_indices_backward2(self):
        def fn(a, b, c):
            return aten.max_pool2d_with_indices_backward(
                a, b, [3, 3], [2, 2], [1, 1], [1, 1], True, c
            )

        x = torch.randn([2, 4, 40, 56])
        result, indices = aten.max_pool2d_with_indices(
            x,
            [3, 3],
            [2, 2],
            [1, 1],
            [1, 1],
            True,
        )

        self.common(
            fn,
            [
                torch.randn_like(result),
                x,
                indices,
            ],
        )

    # From https://github.com/pytorch/torchdynamo/issues/1200
    def test_max_pool2d_with_indices_backward3(self):
        def fn(a, b, c):
            return aten.max_pool2d_with_indices_backward(
                a, b, [1, 1], [2, 2], [0, 0], [1, 1], False, c
            )

        x = torch.randn([32, 256, 37, 38])
        result, indices = aten.max_pool2d_with_indices(
            x,
            [1, 1],
            [2, 2],
            0,
            1,
            False,
        )
        self.common(
            fn,
            [
                torch.randn_like(result),
                x,
                indices,
            ],
        )

    # From https://github.com/pytorch/torchdynamo/issues/1352
    def test_max_pool2d_with_indices_backward4(self):
        def fn(a, b, c):
            return aten.max_pool2d_with_indices_backward(
                a, b, [5, 5], [1, 1], [2, 2], [1, 1], False, c
            )

        torch._inductor.metrics.generated_kernel_count = 0
        x = torch.randn([2, 64, 3, 4])
        result, indices = aten.max_pool2d_with_indices(
            x,
            [5, 5],
            [1, 1],
            2,
            1,
            False,
        )
        self.common(
            fn,
            [
                torch.randn_like(result),
                x,
                indices,
            ],
        )
        self.assertEqual(torch._inductor.metrics.generated_kernel_count, 1)

    def test_max_pool2d_with_indices_backward5(self):
        # Window size is too big. Should fallback
        def fn(a, b, c):
            return aten.max_pool2d_with_indices_backward(
                a, b, [13, 13], [1, 1], [2, 2], [1, 1], False, c
            )

        torch._inductor.metrics.generated_kernel_count = 0
        x = torch.randn([2, 64, 20, 20])
        result, indices = aten.max_pool2d_with_indices(
            x,
            [13, 13],
            [1, 1],
            2,
            1,
            False,
        )
        self.common(
            fn,
            [
                torch.randn_like(result),
                x,
                indices,
            ],
        )
        self.assertEqual(torch._inductor.metrics.generated_kernel_count, 0)

    def test_avg_pool2d_backward(self):
        def fn(a, b):
            return aten.avg_pool2d_backward(
                a,
                b,
                [2, 2],
                [2, 2],
                [0, 0],
                True,
                False,
                None,
            )

        self.common(
            fn,
            [
                torch.randn([2, 4, 7, 7]),
                torch.randn([2, 4, 14, 14]),
            ],
        )

    def test_avg_pool2d_backward2(self):
        def fn(a, b):
            return aten.avg_pool2d_backward(
                a,
                b,
                [3, 3],
                [1, 1],
                [1, 1],
                True,
                False,
                None,
            )

        self.common(
            fn,
            [
                torch.randn([1, 1, 20, 15]),
                torch.randn([1, 1, 20, 15]),
            ],
        )

    def test_avg_pool2d_backward3(self):
        def fn(a, b):
            return aten.avg_pool2d_backward(
                a,
                b,
                [1, 1],
                [2, 2],
                [0, 0],
                False,
                False,
                None,
            )

        torch._inductor.metrics.generated_kernel_count = 0
        self.common(
            fn,
            [
                torch.randn([1, 2016, 11, 11]),
                torch.randn([1, 2016, 21, 21]),
            ],
        )
        self.assertEqual(torch._inductor.metrics.generated_kernel_count, 1)

    def test_avg_pool2d_backward4(self):
        def fn(a, b):
            return aten.avg_pool2d_backward(
                a,
                b,
                [13, 13],
                [1, 1],
                [0, 0],
                True,
                False,
                None,
            )

        torch._inductor.metrics.generated_kernel_count = 0
        self.common(
            fn,
            [
                torch.randn([1, 16, 12, 12]),
                torch.randn([1, 16, 24, 24]),
            ],
            check_lowp=False,
        )
        self.assertEqual(torch._inductor.metrics.generated_kernel_count, 0)

    @config.patch(search_autotune_cache=False)
    def test_mm_views(self):
        def fn(a, b):
            return torch.mm(a.view(32, 32), b.view(32, 32))

        self.common(
            fn,
            (
                torch.randn([32, 32]).transpose(0, 1),
                torch.randn([1, 32, 32]).transpose(0, 1),
            ),
            check_lowp=False,
        )
        expected_kernel = 0
        # codegen mm kernel from template
        self.assertEqual(
            torch._inductor.metrics.generated_kernel_count, expected_kernel
        )

    @config.patch({"triton.cudagraphs": False})
    def test_lowmem_dropout1(self):
        n = 100000
        weight = torch.ones(
            n, device=self.device, dtype=torch.float32, requires_grad=True
        )
        ones = torch.ones(n, device=self.device, dtype=torch.float32)

        @torch._dynamo.optimize_assert("inductor")
        def run(x, train=True):
            return F.dropout(x * weight, 0.33, train)

        def check(r, g):
            rmean = r.mean().item()
            gmean = g.mean().item()
            rcount = len(r.nonzero())
            gcount = len(g.nonzero())

            # dropped elements should match
            self.assertTrue(same(r.nonzero(), g.nonzero()))
            self.assertEqual(rcount, gcount)

            # dropped should be close to 0.33
            self.assertGreater(rcount, 0.64 * n)
            self.assertGreater(0.68 * n, rcount)

            self.assertAlmostEqual(rmean, gmean)
            self.assertAlmostEqual(rmean, 1.0, places=2)

        r1 = run(ones, train=False)
        r1.sum().backward()
        g1 = weight.grad.clone()
        # eval mode should be all ones
        self.assertTrue(same(r1, torch.ones_like(r1)))
        self.assertTrue(same(g1, torch.ones_like(g1)))

        torch.manual_seed(1234)
        weight.grad.zero_()
        r2 = run(ones)
        r2.sum().backward()
        g2 = weight.grad.clone()
        check(r2, g2)

        torch.manual_seed(1234)
        weight.grad.zero_()
        r3 = run(ones)
        r3.sum().backward()
        g3 = weight.grad.clone()
        check(r3, g3)

        # second run is same result as first
        self.assertTrue(same(r2, r3))
        self.assertTrue(same(g2, g3))

    @config.patch(search_autotune_cache=False)
    def test_lowmem_dropout2(self):
        if self.device == "cpu":
            raise unittest.SkipTest("lowmem_dropout only supports cuda")
        m = torch.nn.Sequential(
            torch.nn.Linear(32, 32, bias=False),
            torch.nn.Dropout(),
            torch.nn.Linear(32, 32, bias=False),
            torch.nn.Dropout(),
        ).to(self.device)

        @torch._dynamo.optimize_assert("inductor")
        def run(x):
            return m(x)

        torch._inductor.metrics.generated_kernel_count = 0
        result = run(torch.randn([8, 32], device=self.device))
        result.sum().backward()

        expected_kernel = 4
        self.assertEqual(
            torch._inductor.metrics.generated_kernel_count, expected_kernel
        )

    def test_roll(self):
        def fn(a):
            return (
                aten.roll(a, [-3, 10], [1, 2]),
                aten.roll(a, [5]),
            )

        self.common(
            fn,
            [
                torch.randn([2, 56, 56, 16]),
            ],
        )

    def test_argmax_min_int32(self):
        # https://github.com/pytorch/pytorch/issues/94055
        def fn(a, b):
            c = a.argmax(3)
            return torch.min(b, c)

        a = torch.rand(3, 4, 2, 1).int()
        b = torch.rand(2, 2, 1, 4, 1).int()
        self.common(fn, (a, b))

    def test_argmax_argmin1(self):
        def fn(x):
            return (aten.argmax(x), aten.argmin(x))

        self.common(
            fn,
            [
                torch.randn([8, 256, 256]),
            ],
        )

    def test_argmax_argmin2(self):
        def fn(x):
            return (
                aten.argmax(x, 0),
                aten.argmin(x, 0),
                aten.argmax(x, 1),
                aten.argmin(x, 1),
            )

        self.common(
            fn,
            [
                torch.randn([144, 144]),
            ],
            # Mismatched elements: 1 / 144 (0.7%)
            # Greatest absolute difference: 26 at index (71,)
            # Greatest relative difference: 0.4126984179019928 at index (71,)
            atol=1e-5,
            rtol=0.5,
        )

    def test_conv_backward(self):
        def fn(rank4_inps, rank3_inps, rank5_inps):
            out1 = aten.convolution_backward(
                *rank4_inps,
                [C],
                [1, 1],
                [0, 0],
                [1, 1],
                False,
                [0, 0],
                1,
                [True, True, True],
            )
            out2 = aten.convolution_backward(
                *rank4_inps,
                [C],
                [1, 1],
                [0, 0],
                [1, 1],
                False,
                [0, 0],
                1,
                [True, False, False],
            )
            out3 = aten.convolution_backward(
                *rank3_inps,
                [C],
                [1],
                [0],
                [1],
                False,
                [0],
                1,
                [True, True, True],
            )
            out4 = aten.convolution_backward(
                *rank5_inps,
                [C],
                [1, 1, 1],
                [0, 0, 0],
                [1, 1, 1],
                False,
                [0, 0, 0],
                1,
                [True, True, True],
            )
            return (out1, out2, out3, out4)

        B = 3
        C = 4
        H = 5
        grad_out = torch.randn(B, C, H - 2, H - 2, H - 2)
        inp = torch.randn(B, C, H, H, H)
        weight = torch.randn(C, C, 3, 3, 3)

        def shrink_rank(x, rank):
            res = x
            while res.dim() > rank:
                res = torch.select(res, -1, 0)
            return res.contiguous()

        rank4_inps = [shrink_rank(x, 4) for x in [grad_out, inp, weight]]
        rank3_inps = [shrink_rank(x, 4) for x in [grad_out, inp, weight]]
        rank5_inps = [shrink_rank(x, 5) for x in [grad_out, inp, weight]]

        with torch.backends.cudnn.flags(enabled=True, allow_tf32=False):
            self.common(
                fn,
                [rank4_inps, rank3_inps, rank5_inps],
            )

    @unittest.skip(
        """
        FIXME: In the case of having equally max/min elements, our implementation returns
        the last index instead of the first one
        """
    )
    def test_argmax_argmin3(self):
        def fn(x):
            return (
                aten.argmax(x, 0),
                aten.argmin(x, 0),
                aten.argmax(x, -1),
                aten.argmin(x, -1),
            )

        self.common(
            fn,
            [torch.randint(0, 5, [10, 10])],
        )

    def test_vdd_clamp(self):
        def fn(x):
            return torch.clamp_min(x, 3)

        self.common(
            fn,
            [
                torch.randn([16], requires_grad=True) * 10,
            ],
        )

    def test_tmp_not_defined_issue1(self):
        def forward(
            primals_3,
            primals_4,
            add_tensor,
            convert_element_type_default,
            div_default,
            reciprocal_default,
        ):
            var_default = torch.ops.aten.var(
                convert_element_type_default, [2], correction=0
            )
            sub_tensor = torch.ops.aten.sub.Tensor(add_tensor, div_default)
            mul_tensor_1 = torch.ops.aten.mul.Tensor(sub_tensor, reciprocal_default)
            mul_tensor_2 = torch.ops.aten.mul.Tensor(mul_tensor_1, primals_3)
            add_tensor_2 = torch.ops.aten.add.Tensor(mul_tensor_2, primals_4)
            convert_element_type_default_1 = add_tensor_2.to(dtype=torch.float32)
            convert_element_type_default_2 = convert_element_type_default_1.to(
                dtype=torch.float32
            )
            var_default_1 = torch.ops.aten.var(
                convert_element_type_default_2, [2], correction=0
            )
            broadcast_in_dim_default_2 = var_default_1.reshape(1, 512, 1)
            sum_default_1 = convert_element_type_default_2.sum(2)
            add_tensor_3 = torch.ops.aten.add.Tensor(broadcast_in_dim_default_2, 1e-05)
            return (var_default, sum_default_1, add_tensor_3)

        inps = [
            (torch.Size([1024]), torch.float32),
            (torch.Size([1024]), torch.float32),
            (torch.Size([1, 512, 1024]), torch.float32),
            (torch.Size([1, 512, 1024]), torch.float32),
            (torch.Size([1, 512, 1]), torch.float32),
            (torch.Size([1, 512, 1]), torch.float32),
        ]
        inps = [torch.randn(shape, dtype=dtype) for (shape, dtype) in inps]
        self.common(forward, inps, atol=1e-05, rtol=2e-05)

    @unittest.skipIf(
        TEST_WITH_ASAN
        or os.environ.get("BUILD_ENVIRONMENT", "").startswith("parallelnative"),
        "TODO: debug this with asan",
    )
    def test_tmp_not_defined_issue2(self):
        def forward(arg38_1, arg81_1, getitem_17, new_zeros_default_4):
            div_tensor_7 = torch.ops.aten.div.Tensor(getitem_17, arg81_1)
            mul_tensor_24 = torch.ops.aten.mul.Tensor(div_tensor_7, arg38_1)
            sum_default_7 = torch.ops.aten.sum.default(mul_tensor_24)
            return (new_zeros_default_4, sum_default_7)

        # TODO: Remove once https://github.com/pytorch/pytorch/issues/94017 is resolved
        dtype = torch.float64 if self.device == "cpu" else torch.float32
        args = [
            ((1, 88, 40, 40), (140800, 1600, 40, 1), dtype),
            ((), (), dtype),
            ((1, 88, 40, 40), (140800, 1600, 40, 1), dtype),
            ((3,), (1,), dtype),
        ]
        args = [
            rand_strided(shape, stride, dtype).requires_grad_(True).add(1)
            for shape, stride, dtype in args
        ]
        self.common(forward, args)

    def test_misaligned_address_issue1(self):
        def forward(sub_tensor_1, unsqueeze_default):
            gather_default = torch.ops.aten.gather.default(
                sub_tensor_1, 1, unsqueeze_default
            )
            return gather_default

        args = [
            ((1, 1000), (1000, 1), torch.float32),
            ((1, 1), (1, 1), torch.int64),
        ]
        args = [rand_strided(shape, stride, dtype) for shape, stride, dtype in args]
        self.common(forward, args)

    def test_invalid_operand_issue1(self):
        def forward(arg0_1, arg1_1, arg3_1, squeeze, view_1, slice_1):
            slice_scatter = torch.ops.aten.slice_scatter.default(
                slice_1, arg3_1, 1, 1, 9223372036854775807
            )
            slice_scatter_1 = torch.ops.aten.slice_scatter.default(
                arg1_1, slice_scatter, 0, 0, 9223372036854775807
            )
            slice_2 = torch.ops.aten.slice.Tensor(
                slice_scatter_1, 0, 0, 9223372036854775807
            )
            select_scatter = torch.ops.aten.select_scatter.default(
                slice_2, squeeze, 1, 0
            )
            slice_scatter_2 = torch.ops.aten.slice_scatter.default(
                slice_scatter_1, select_scatter, 0, 0, 9223372036854775807
            )
            view = torch.ops.aten.view.default(slice_scatter_2, [-1, 128])
            embedding = torch.ops.aten.embedding.default(arg0_1, view, 1)
            return [embedding, view_1]

        args = [
            ((50005, 768), (768, 1), torch.float32),
            ((8, 128), (128, 1), torch.int64),
            ((8, 127), (127, 1), torch.int64),
            ((8,), (1,), torch.int64),
            ((1024,), (1,), torch.int64),
            ((8, 128), (128, 1), torch.int64),
        ]
        args = [rand_strided(shape, stride, dtype) for shape, stride, dtype in args]
        self.common(forward, args)

    def test_sizehint_issue1(self):
        def forward(x):
            return torch.nn.functional.unfold(
                x, kernel_size=[4, 4], dilation=1, padding=0, stride=[4, 4]
            )

        args = [((2, 24, 56, 56), (75264, 3136, 56, 1), torch.float32, False)]
        args = [
            rand_strided(sh, st, dt).requires_grad_(rg) for (sh, st, dt, rg) in args
        ]
        self.common(forward, args)

    def test_zero_dim_reductions(self):
        for kd in [True, False]:
            inps0 = (torch.zeros(2, 0, device=self.device, dtype=torch.float16), 1, kd)
            failed_ops = [aten.argmin, aten.argmax, aten.max, aten.min]
            for fo in failed_ops:
                with self.assertRaisesRegex(
                    IndexError, "Expected reduction dim 1 to have non-zero size"
                ):
                    mod = make_fx(fo)(*inps0)
                    _ = compile_fx_inner(mod, inps0)

            pass_ops = [
                lambda *x: fn(*x) for fn in [aten.sum, aten.prod, aten.any, aten.all]
            ]
            for po in pass_ops:
                compiled = torch._dynamo.optimize("inductor")(po)
                expected = po(*inps0)
                actual = compiled(*inps0)

            self.assertTrue(torch.allclose(actual, expected, atol=1e-3, rtol=1e-3))

    def test_lerp(self):
        # non-contiguous inputs for lerp
        def fn0(i0, i1):
            x1 = i0.transpose(-2, -3)
            return torch.lerp(i1, x1, 70000)

        # contiguous inputs for lerp
        def fn1(i0, i1):
            return torch.lerp(i1, i0, 70000)

        def compare(fn, inputs):
            compiled = torch._dynamo.optimize("inductor")(fn)
            expected = fn(*inputs)
            actual = compiled(*inputs)
            self.assertEqual(expected, actual)
            self.assertEqual(expected.stride(), actual.stride())

        compare(fn0, [torch.rand(10, 3, 10), torch.rand(3, 10, 10)])
        compare(fn1, [torch.rand(3, 10, 10), torch.rand(3, 10, 10)])

    def test_unspec_inputs(self):
        if self.device == "cpu":
            raise unittest.SkipTest("segfault with CPU backend")

        def fn(x, y):
            return x + y, x * y, x / y

        opt = torch._dynamo.optimize("inductor")(fn)
        dtypes = [
            torch.float16,
            torch.bfloat16,
            torch.float32,
            torch.float64,
            torch.int32,
            torch.int64,
        ]

        for d in dtypes:
            inputs = (
                rand_strided((2, 3), (3, 1), dtype=torch.float32, device="cuda"),
                rand_strided((), (), dtype=d, device="cpu"),
            )
            self.assertTrue(same(opt(*inputs), fn(*inputs)))
            inputs = (inputs[1], inputs[0])
            self.assertTrue(same(opt(*inputs), fn(*inputs)))

    def test_list_clearing(self):
        if self.device == "cpu":
            contexts = [contextlib.nullcontext]
        else:
            contexts = [
                contextlib.nullcontext,
                lambda: config.patch({"triton.cudagraphs": True}),
            ]

        for context in contexts:
            with context():
                inps = [
                    torch.rand([5, 5]).to(self.device),
                    torch.rand([5, 5]).to(self.device),
                ]
                inp_refs = [weakref.ref(inp) for inp in inps]

                def fn(x, y):
                    a = x + y
                    return (a @ a,)

                fn_fx = make_fx(fn)(inps[0], inps[1])
                fn_compiled = compile_fx_inner(fn_fx, inps)

                test_self = self
                matmul_seen = False

                class TestRefMode(TorchDispatchMode):
                    def __torch_dispatch__(self, func, types, args=(), kwargs=None):
                        kwargs = kwargs if kwargs else {}

                        nonlocal inps
                        nonlocal inp_refs
                        nonlocal test_self
                        nonlocal matmul_seen

                        # by matmul, inputs should be deallocated
                        if func is aten.mm.out:
                            matmul_seen = True
                            test_self.assertEqual(len(inps), 0)
                            test_self.assertIsNone(inp_refs[0]())
                            test_self.assertIsNone(inp_refs[1]())

                        return func(*args, **kwargs)

                with TestRefMode():
                    fn_compiled(inps)

                # do an extra run to make sure we are deallocating on warmup and record
                if self.device == "cuda":
                    inps.extend(
                        [
                            torch.rand([5, 5]).to(self.device),
                            torch.rand([5, 5]).to(self.device),
                        ]
                    )
                    inp_refs.extend([weakref.ref(inp) for inp in inps])
                    matmul_seen = False

                    with TestRefMode():
                        fn_compiled(inps)

                # for some reason, TorchDispatch doesnt capture the
                # cuda mm call (even without cudagraphs)
                if self.device == "cpu":
                    self.assertTrue(matmul_seen)
                else:
                    self.assertEqual(len(inps), 0)

    def test_dtype_mismatch_issue(self):
        def fn(x):
            attn = torch.nn.functional.pad(x, [0, 1])
            return attn.softmax(dim=-1)

        x = torch.rand(128, 32, 63)
        res_ref = fn(x)
        res = torch._dynamo.optimize("inductor")(fn)(x)
        self.assertEqual(res, res_ref)

    def test_kwargs(self):
        if self.device == "cuda":
            raise unittest.SkipTest("histogramdd only supports cpu")

        def fn(x, y):
            return torch.histogramdd(
                x,
                bins=[3, 3],
                weight=y,
            )

        self.common(
            fn,
            [torch.randn((4, 2)), torch.randn((4))],
        )

    @torch._dynamo.config.patch(dynamic_shapes=True)
    def test_int_input_dynamic_shapes(self):
        @torch.compile(dynamic=True)
        def fn(x, i):
            y = x * i
            return y

        # Constant must not get matched as constant
        self.common(fn, [torch.randn(3, 1, 1, 1, 1), 9132])

    @torch._dynamo.config.patch(dynamic_shapes=True)
    def test_index_dynamic_shapes(self):
        if self.device == "cuda":
            raise unittest.SkipTest("index dynamic shapes only supports cpu")

        # Repro from vision_maskrcnn
        def fn(arg0_1):
            unsqueeze = arg0_1.unsqueeze(0)
            sym_size = arg0_1.size(1)
            ceil = math.ceil(sym_size * 1.8735363483428955)
            iota = torch.ops.prims.iota.default(
                ceil,
                start=0,
                step=1,
                dtype=torch.int64,
                device="cpu",
                requires_grad=False,
            )
            convert_element_type_1 = iota.to(torch.float32)
            sym_size_1 = arg0_1.size(2)
            floor_1 = math.floor(sym_size_1 * 1.8735363483428955)
            ceil_1 = math.ceil(floor_1)
            iota_1 = torch.ops.prims.iota.default(
                ceil_1,
                start=0,
                step=1,
                dtype=torch.int64,
                device="cpu",
                requires_grad=False,
            )
            convert_element_type_3 = iota_1.to(torch.float32)
            sub_2 = (convert_element_type_1 + 0.5) * (sym_size / ceil) - 0.5
            clamp_min = sub_2.clamp_min(0.0)
            sub_3 = (convert_element_type_3 + 0.5) * (sym_size_1 / floor_1) - 0.5
            clamp_min_1 = sub_3.clamp_min(0.0)
            convert_element_type_4 = clamp_min.to(torch.int64)
            sub_4 = sym_size - 1
            clamp_max = clamp_min.ceil().clamp_max(sub_4)
            convert_element_type_5 = clamp_max.to(torch.int64)
            convert_element_type_6 = clamp_min_1.to(torch.int64)
            unsqueeze_2 = convert_element_type_4.unsqueeze(1)
            index = torch.ops.aten.index.Tensor(
                unsqueeze, [None, None, unsqueeze_2, convert_element_type_6]
            )
            index_1 = torch.ops.aten.index.Tensor(
                unsqueeze,
                [
                    None,
                    None,
                    convert_element_type_5.unsqueeze(1),
                    convert_element_type_6,
                ],
            )
            sub_6 = clamp_min.unsqueeze(1) - unsqueeze_2
            mul_10 = (index * (1.0 - sub_6) + index_1 * (sub_6)) * (
                1.0 - (clamp_min_1 - convert_element_type_6)
            )
            select = torch.ops.aten.select.int(mul_10, 0, 0)
            return (select,)

        x = torch.randn(15, 20, 3)
        self.common(
            fn,
            [x],
        )

    @unittest.skipIf(HAS_CUDA, "test in_out_ptr for CppKernel")
    def test_in_out_buffer(self):
        def fn(x, y):
            z = torch.matmul(x, y.transpose(-1, -2)) / 8.0
            return z

        inps = [torch.randn(1, 2, 8, 4), torch.randn(1, 2, 8, 4)]
        fn_opt = torch._dynamo.optimize("inductor")(fn)
        code = run_and_get_cpp_code(fn_opt, *inps)
        self.assertTrue("in_out_ptr" in code)
        self.assertEqual(fn_opt(*inps), fn(*inps))

    @config.patch(profiler_mark_wrapper_call=True)
    def test_profiler_mark_wrapper_call(self):
        from torch.profiler import profile

        @torch._dynamo.optimize("inductor", nopython=True)
        def fn(a, b):
            return a + b

        a = torch.rand((100,))
        b = torch.rand((100,))
        with profile() as prof:
            fn(a, b)
        assert "inductor_wrapper_call" in (
            e.name for e in prof.profiler.function_events
        )

    @unittest.skipIf(IS_X86 and not HAS_AVX2, "Requires AVX2")
    def test_pixel_shuffle_channels_last(self):
        def fn(x):
            x = torch.nn.functional.pixel_shuffle(x, 2)
            x = torch.nn.functional.relu(x)
            return x

        self.common(
            fn,
            (torch.randn(1, 16, 64, 72).to(memory_format=torch.channels_last),),
        )

    def test_where_broadcast(self):
        # https://github.com/pytorch/pytorch/issues/93374
        def fn(x, p1, p0):
            o = torch.where(x, p1, p0)
            return o

        # https://github.com/pytorch/pytorch/issues/94725
        class Repro(torch.nn.Module):
            def __init__(self):
                super().__init__()
                self.register_buffer(
                    "_tensor_constant0", torch.randn([], dtype=torch.float32)
                )

            def forward(self, arg0_1, arg1_1):
                convert_element_type = torch.ops.prims.convert_element_type.default(
                    arg1_1, torch.bool
                )
                bitwise_not = torch.ops.aten.bitwise_not.default(convert_element_type)
                _tensor_constant0 = self._tensor_constant0
                lift_fresh_copy = torch.ops.aten.lift_fresh_copy.default(
                    _tensor_constant0
                )
                where = torch.ops.aten.where.self(bitwise_not, lift_fresh_copy, arg0_1)
                return (where, bitwise_not)

        self.common(
            fn,
            (torch.tensor([[True]]), torch.rand(13, 7, 3), torch.rand(1, 1)),
        )

        if not torch._dynamo.config.dynamic_shapes:
            args = [
                torch.randn(1, 4, 64, 64),
                torch.zeros(1, 1, 64, 64, dtype=torch.uint8),
            ]
            args[1][:, :, :32, :32] = 1
            eager_args = [x.clone() for x in args]
            eager_mod = Repro()
            mod = make_fx(eager_mod, tracing_mode="real")(*args)
            compiled = compile_fx_inner(mod, args)
            inductor_out = compiled(args)
            eager_out = eager_mod(*eager_args)
            self.assertEqual(inductor_out, eager_out)

    def test_where_with_logical_op(self):
        def fn_and(x, y):
            return torch.where(torch.logical_and(x, y), 1.0, 0.0)

        def fn_or(x, y):
            return torch.where(torch.logical_or(x, y), 1.0, 0.0)

        self.common(
            fn_and,
            (torch.randn(32), torch.randn(32)),
        )
        self.common(
            fn_or,
            (torch.randn(32), torch.randn(32)),
        )

    def test_inplace_where_pointwise(self):
        # https://github.com/pytorch/pytorch/issues/96446
        def fn(a, b):
            a[0] = 2
            return a * b

        self.common(fn, (torch.rand(1), torch.rand(2)))

    def test_view_on_aliased(self):
        # https://github.com/pytorch/pytorch/issues/96728
        def fn1(a, b):
            a = a.max(0).values
            c = torch.cat((a, b))
            c = c.round()
            b >= a[0]  # noqa: B015
            return c

        some_const = torch.tensor(6324)

        def fn2():
            a = torch.tensor([[0.6324]])
            ret = torch.cat((a, a), dim=0)
            some_const >= a[0]  # noqa: B015
            return ret

        self.common(fn1, (torch.tensor([[4.0]]), torch.tensor([5.0])))
        self.common(fn2, ())

    def test_argmax_to_float(self):
        # https://github.com/pytorch/pytorch/issues/97127
        def fn():
            a = torch.zeros([2, 2])
            b = a.argmax(0)
            return b.float().mean()

        self.common(fn, ())

    def test_const_int32_to_float(self):
        # https://github.com/pytorch/pytorch/issues/97124
        def fn():
            a = torch.zeros([1, 2], dtype=torch.int32)
            a = a + a
            b = a.to(dtype=torch.float32)
            return b * 0.8

        self.common(fn, ())

    def test_getitem(self):
        out_features = ["p3", "p4", "p5", "p6", "p7"]
        in_feature = "p5"

        def fn(a):
            return a[out_features.index(in_feature)]

        for dynamic_shapes in [True, False]:
            with torch._dynamo.config.patch(dynamic_shapes=dynamic_shapes):
                torch._dynamo.reset()
                x = [
                    torch.rand([1, 256, 100, 152]),
                    torch.rand([1, 256, 50, 76]),
                    torch.rand([1, 256, 25, 38]),
                ]
                opt_fn = torch._dynamo.optimize("inductor")(fn)
                same(fn(x), opt_fn(x))


@dataclasses.dataclass
class TestFailure:
    suffixes: Tuple[str]
    is_skip: bool = False


def copy_tests(my_cls, other_cls, suffix, test_failures=None):  # noqa: B902
    for name, value in my_cls.__dict__.items():
        if name.startswith("test_"):
            # You cannot copy functions in Python, so we use closures here to
            # create objects with different ids. Otherwise, unittest.skip
            # would modify all methods sharing the same object id. Also, by
            # using a default argument, we create a copy instead of a
            # reference. Otherwise, we would lose access to the value.

            @functools.wraps(value)
            def new_test(self, value=value):
                return value(self)

            # Copy __dict__ which may contain test metadata
            new_test.__dict__ = copy.deepcopy(value.__dict__)

            tf = test_failures and test_failures.get(name)
            if tf is not None and suffix in tf.suffixes:
                skip_func = (
                    unittest.skip("Skipped!")
                    if tf.is_skip
                    else unittest.expectedFailure
                )
                new_test = skip_func(new_test)

            setattr(other_cls, f"{name}_{suffix}", new_test)


if HAS_CPU and not torch.backends.mps.is_available():

    class SweepInputsCpuTest(SweepInputs2, TestCase):
        gen = InputGen(10, "cpu")

    SweepInputsCpuTest.populate()

    class CpuTests(TestCase):
        common = check_model
        device = "cpu"

    copy_tests(CommonTemplate, CpuTests, "cpu")

if HAS_CUDA and not TEST_WITH_ASAN:

    class SweepInputsCudaTest(SweepInputs2, TestCase):
        gen = InputGen(10, "cuda")

    SweepInputsCudaTest.populate()

    class CudaTests(TestCase):
        common = check_model_cuda
        device = "cuda"

    copy_tests(CommonTemplate, CudaTests, "cuda")

    class TritonCodeGenTests(TestCase):
        from torch._inductor.triton_heuristics import CachingAutotuner

        class NoOpCompilerBackend:
            def __init__(self):
                self.example_args = None
                self.model = None

            def noop_backend(
                self,
                model_: torch.fx.GraphModule,
                example_inputs_: typing.List[torch.Tensor],
            ):
                """
                The Noop backend does not compile the fx graph it is given.
                Instead, it transforms the fx graph so that its functions are
                aten operations. It then saves this graph.
                """
                from torch._functorch.aot_autograd import Interpreter
                from torch._inductor.decomposition import select_decomp_table
                from torch._subclasses import FakeTensorMode

                fake_mode = FakeTensorMode()

                def interpret(*args, **kwargs):
                    return Interpreter(model_).run(*args[0:], **kwargs)

                fake_flat_tensor_args = [
                    fake_mode.from_tensor(x) for x in example_inputs_
                ]
                fw_module = make_fx(interpret, select_decomp_table())(
                    *fake_flat_tensor_args
                )
                self.model = fw_module
                self.example_args = fake_flat_tensor_args
                return lambda x: example_inputs_

        def get_kernels(self, fn, args) -> typing.List[CachingAutotuner]:
            from torch._inductor.debug import DebugContext
            from torch._inductor.graph import GraphLowering
            from torch._inductor.virtualized import V

            cxt = TritonCodeGenTests.NoOpCompilerBackend()
            torch._dynamo.optimize(backend=cxt.noop_backend)(fn)(*args)
            graph = GraphLowering(cxt.model)
            graph.num_static_inputs = 0
            kernels = []
            with V.set_graph_handler(graph), V.set_debug_handler(DebugContext()):
                graph.run(*(cxt.example_args))
                mod = graph.compile_to_module()

                for val in mod.__dict__.values():
                    if isinstance(
                        val, torch._inductor.triton_heuristics.CachingAutotuner
                    ):
                        kernels.append(val)

            return kernels

        def test_divisibile_by_16_covers_numel_args(self):
            torch._dynamo.reset()

            def fn(a: torch.Tensor) -> torch.Tensor:
                return torch.sum(a)

            kernels = self.get_kernels(fn, [torch.randn([256, 256], device="cuda")])
            self.assertTrue(len(kernels) == 2, "SUM should result in two kernels")

            # kernel0 reduces from 256 to (xnumel=8, rnumel=8192), which means it reduces 256 by 256 into an array of
            # size 8 by accumulating 8192 elements at once note that rnumel is equal to 512 * 16, so rnumel which is
            # at slot 3 should be in the divisible by 16 descriptor
            arguments_that_are_divisible_by_16_in_kernel0 = (
                kernels[0].meta["configs"][0].divisible_by_16
            )
            self.assertEqual(arguments_that_are_divisible_by_16_in_kernel0, (0, 1, 3))

            # kernel1 reduces from 8 elements to a single scalar.
            arguments_that_are_divisible_by_16_in_kernel1 = (
                kernels[1].meta["configs"][0].divisible_by_16
            )
            self.assertEqual(arguments_that_are_divisible_by_16_in_kernel1, (0, 1))
            torch._dynamo.reset()

        def test_optimize_indexing_dtype(self):
            def fn(x: torch.Tensor) -> torch.Tensor:
                return aten.upsample_bilinear2d.vec(x, None, True, [2.0, 2.0])

            fn_opt = torch._dynamo.optimize("inductor")(fn)
            inps = [torch.randn(2, 4, 16, 16).cuda()]
            code = run_and_get_triton_code(fn_opt, *inps)
            self.assertTrue("to(tl.int32)" in code)
            self.assertFalse("to(tl.int64)" in code)

            self.assertEqual(fn_opt(*inps), fn(*inps))

        def test_not_materialize_pointwise_reduction(self):
            def fn(a, b):
                return (a - b).sum(dim=-1).amax(dim=-1)

            N = 16
            K = 7
            fn_opt = torch._dynamo.optimize("inductor")(fn)
            inps = [
                torch.randn(N, 1, K, device="cuda"),
                torch.randn(1, N, K, device="cuda"),
            ]
            code = run_and_get_triton_code(fn_opt, *inps)
            self.assertEqual(code.count("tl.store"), 1)
            self.assertTrue("out_ptr1" in code)
            self.assertFalse("out_ptr0" in code)
            self.assertEqual(fn_opt(*inps), fn(*inps))

        def test_cant_optimize_compute(self):
            def ones():
                return torch.ones([4], device="cuda")

            def suffix(inp):
                return (inp.to(torch.int64) + 1).to(torch.float64)

            ten = torch.rand([4], device="cuda")

            for foo in (
                lambda x: x + 2147483657,
                lambda x: torch.where(x < 0, ones(), ones() - 2) * (-(2 ** (40))),
                lambda x: x + ten,
                lambda x: x + ten.sum(),
            ):

                def fn():
                    return suffix(foo(ones()))

                fn_opt = torch._dynamo.optimize("inductor")(fn)
                code = run_and_get_triton_code(fn_opt)

                # this cannot be optimized away, value too large
                self.assertTrue("to(tl.int64)" in code)
                self.assertEqual(fn_opt(), fn())

        def test_optimize_compute(self):
            def ones():
                return torch.ones([4], device="cuda")

            def suffix(inp):
                return (inp.to(torch.int64) + 1).to(torch.float64)

            for foo in (
                lambda x: x + 500,
                lambda x: torch.where(x < 0, ones(), ones() - 2) * (-(2 ** (20))),
                lambda x: x / 30,
            ):

                def fn():
                    return suffix(foo(ones()))

                fn_opt = torch._dynamo.optimize("inductor")(fn)
                code = run_and_get_triton_code(fn_opt)

                # this can be optimized away, value too large
                self.assertTrue("to(tl.int64)" not in code)
                self.assertTrue("to(tl.int32)" in code)

                self.assertEqual(fn_opt(), fn())

        def test_kernel_names_descriptive(self):
            @torch._dynamo.optimize("inductor")
            def fn1(x):
                return x.cos().sin()

            @torch._dynamo.optimize("inductor")
            def fn2(x):
                x = torch.mm(x, x)
                x = torch.softmax(x, dim=1)
                return x

            mod = nn.Sequential(
                nn.Linear(4, 4),
                nn.LayerNorm(4),
                nn.ReLU(),
            ).cuda()

            @torch._dynamo.optimize("inductor")
            def fn3(x):
                return mod(x)

            func_and_kernel_aten = [
                (fn1, "triton_poi_fused_cos_sin", (torch.randn(8, device="cuda"),)),
                (fn2, "triton_poi_fused__softmax", (torch.randn(4, 4, device="cuda"),)),
                (
                    fn3,
                    "triton_poi_fused_native_layer_norm_relu",
                    (torch.randn(4, 4, device="cuda"),),
                ),
            ]
            func_and_kernel_torch = [
                (fn1, "triton_poi_fused_cos_sin", (torch.randn(8, device="cuda"),)),
                (fn2, "triton_poi_fused_softmax", (torch.randn(4, 4, device="cuda"),)),
                (
                    fn3,
                    "triton_poi_fused_LayerNorm_ReLU",
                    (torch.randn(4, 4, device="cuda"),),
                ),
            ]

            def test_funcs(func_and_kernel):
                with torch.no_grad():
                    for fn, kernel_name, inps in func_and_kernel:
                        code = run_and_get_triton_code(fn, *inps)
                        if kernel_name not in code:
                            print(code)
                        self.assertTrue(kernel_name in code)

            test_funcs(func_and_kernel_aten)
            patch.object(config.triton, "descriptive_names", "torch")(test_funcs)(
                func_and_kernel_torch
            )

        @patch.object(config, "profile_bandwidth", True)
        def test_bandwidth_profiler(self):
            @torch._dynamo.optimize("inductor")
            def fn(x):
                x = x.cos()
                x = x.cos()
                x = torch.mm(x, x)
                x = x.sin()
                x = x.relu()
                return x

            inp = torch.randn(4, 4, device="cuda")
            code = run_and_get_triton_code(fn, inp)
            fn(inp)
            self.assertTrue("start_graph" in code)
            self.assertTrue("end_graph" in code)

        def test_split_op_with_sym(self):
            def fn(x: torch.Tensor) -> torch.Tensor:
                # split(tensor, sympy.Integer), split(tensor, sympy.Expr)
                return torch.split(x, x.shape[0]), torch.split(x, x.shape[0] // 2)

            for dynamic_shapes in [True, False]:
                with torch._dynamo.config.patch(dynamic_shapes=dynamic_shapes):
                    torch._dynamo.reset()
                    fn_opt = torch._dynamo.optimize("inductor", dynamic=dynamic_shapes)(
                        fn
                    )
                    inps = torch.randn([5, 5])
                    fn_opt(inps)


<<<<<<< HEAD
class ExprPrinterTests(TestCase):
    def test_print_pow(self):
        s1 = sympy.Symbol("foo", integer=True)
        s2 = sympy.Symbol("bar", integer=True)
        s3 = sympy.Symbol("baz", integer=True)

        cases = (
            # expr, result
            # Test exprs.
            (
                s1 / (2 * s1 - 1) - 1 / (2 * s1 - 1),
                lambda c, L: f"((-1{L})*({c}/((-1{L}) + (2{L}*foo)))) + (foo*({c}/((-1{L}) + (2{L}*foo))))",
            ),
            (s1 / (s2 - s3), lambda c, L: f"foo*({c}/(bar + ((-1{L})*baz)))"),
            # Test Pow directly.
            (
                sympy.Pow(s1 + s2, 0),
                lambda _, L: f"1{L}",
            ),  # note: simplified before _print_Pow
            (
                sympy.Pow(s1 + s2, -3),
                lambda c, _: f"{c}/((bar + foo)*(bar + foo)*(bar + foo))",
            ),
            (sympy.Pow(s1 + s2, 2), lambda c, L: "(bar + foo)*(bar + foo)"),
        )

        for expr, result in cases:
            self.assertEqual(cexpr(expr), result(1.0, "L"))  # 1.0 for FP div
            self.assertEqual(texpr(expr), result(1, ""))
            self.assertEqual(pexpr(expr), result(1, ""))

    def test_print_floor(self):
        s1 = sympy.Symbol("s1", integer=False)
        expr = sympy.floor(s1)
        self.assertEqual(texpr(expr), "tl.math.floor(s1)")
        self.assertEqual(pexpr(expr), "math.floor(s1)")

    def test_print_ceil(self):
        s1 = sympy.Symbol("s1", integer=False)
        expr = sympy.ceiling(s1)
        self.assertEqual(pexpr(expr), "math.ceil(s1)")


=======
>>>>>>> d1b7b330
if HAS_CUDA and not TEST_WITH_ASAN:

    class RNNTest(TestCase):
        class Model(torch.nn.Module):
            def __init__(self):
                super().__init__()
                self.gru = torch.nn.GRU(16, 16, batch_first=True)

            def forward(self, x):
                return self.gru(x)

        def test_rnn_compile_safe(self):
            device = torch.device("cuda")
            model = RNNTest.Model().to(device)
            model = torch._dynamo.optimize("inductor")(model)
            x = torch.rand(1024, 20, 16).to(device)
            model(x)


if HAS_CPU:

    class TestFull(TestCase):
        def test_full_dtype(self):
            pytypes = (
                bool,
                int,
                float,
                # TODO: Triton's JITFunction._type_of has no support for complex
                # complex,
            )

            dtypes = (
                torch.bool,
                torch.int32,
                torch.int64,
                torch.float32,
                torch.float64,
                None,
                # torch.complex64,
                # torch.complex128,
            )

            def fn(pytype, dtype):
                if pytype is bool:
                    fill_value = True
                elif pytype is int:
                    fill_value = 42
                elif pytype is float:
                    fill_value = 42.0
                else:
                    raise AssertionError(f"Unexpected Python type: {pytype}")

                return torch.full(
                    (4, 6), fill_value, dtype=dtype, device=torch.device("cpu")
                )

            fn_opt = torch._dynamo.optimize("inductor")(fn)

            for pytype, dtype in itertools.product(pytypes, dtypes):
                with enable_python_dispatcher():
                    with torch.no_grad():
                        ret_opt = fn_opt(pytype, dtype)

                self.assertEqual(ret_opt, fn(pytype, dtype))


if __name__ == "__main__":
    from torch._dynamo.test_case import run_tests

    if (HAS_CPU or HAS_CUDA) and not TEST_WITH_ROCM:
        run_tests(needs="filelock")<|MERGE_RESOLUTION|>--- conflicted
+++ resolved
@@ -6314,52 +6314,6 @@
                     fn_opt(inps)
 
 
-<<<<<<< HEAD
-class ExprPrinterTests(TestCase):
-    def test_print_pow(self):
-        s1 = sympy.Symbol("foo", integer=True)
-        s2 = sympy.Symbol("bar", integer=True)
-        s3 = sympy.Symbol("baz", integer=True)
-
-        cases = (
-            # expr, result
-            # Test exprs.
-            (
-                s1 / (2 * s1 - 1) - 1 / (2 * s1 - 1),
-                lambda c, L: f"((-1{L})*({c}/((-1{L}) + (2{L}*foo)))) + (foo*({c}/((-1{L}) + (2{L}*foo))))",
-            ),
-            (s1 / (s2 - s3), lambda c, L: f"foo*({c}/(bar + ((-1{L})*baz)))"),
-            # Test Pow directly.
-            (
-                sympy.Pow(s1 + s2, 0),
-                lambda _, L: f"1{L}",
-            ),  # note: simplified before _print_Pow
-            (
-                sympy.Pow(s1 + s2, -3),
-                lambda c, _: f"{c}/((bar + foo)*(bar + foo)*(bar + foo))",
-            ),
-            (sympy.Pow(s1 + s2, 2), lambda c, L: "(bar + foo)*(bar + foo)"),
-        )
-
-        for expr, result in cases:
-            self.assertEqual(cexpr(expr), result(1.0, "L"))  # 1.0 for FP div
-            self.assertEqual(texpr(expr), result(1, ""))
-            self.assertEqual(pexpr(expr), result(1, ""))
-
-    def test_print_floor(self):
-        s1 = sympy.Symbol("s1", integer=False)
-        expr = sympy.floor(s1)
-        self.assertEqual(texpr(expr), "tl.math.floor(s1)")
-        self.assertEqual(pexpr(expr), "math.floor(s1)")
-
-    def test_print_ceil(self):
-        s1 = sympy.Symbol("s1", integer=False)
-        expr = sympy.ceiling(s1)
-        self.assertEqual(pexpr(expr), "math.ceil(s1)")
-
-
-=======
->>>>>>> d1b7b330
 if HAS_CUDA and not TEST_WITH_ASAN:
 
     class RNNTest(TestCase):
