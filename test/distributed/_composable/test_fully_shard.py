--- conflicted
+++ resolved
@@ -418,17 +418,13 @@
 
     @skip_if_lt_x_gpu(2)
     def test_float16_on_one_submodule(self):
-        forward_inputs: Dict[str, nn.Module] = {}
+        forward_inputs: Dict[nn.Module, torch.Tensor] = {}
         float16 = MixedPrecision(param_dtype=torch.float16)
 
-<<<<<<< HEAD
-        model = SaveForwardInputsModel(forward_inputs).cuda()
-=======
         model = SaveForwardInputsModel(
             forward_inputs=forward_inputs,
             cast_forward_inputs=False,
         ).cuda()
->>>>>>> 1e347b73
         c1, c2 = model.c1, model.c2
         x = torch.zeros(2, 100, device="cuda")
 
