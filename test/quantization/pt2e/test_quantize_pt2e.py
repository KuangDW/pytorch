# Owner(s): ["oncall: quantization"]
import copy
import operator
<<<<<<< HEAD
import itertools
=======
import unittest
>>>>>>> 0c0353e7
from typing import List

import torch
import torch._dynamo as torchdynamo
import torch.nn as nn
from torch.ao.ns.fx.utils import compute_sqnr
from torch.ao.quantization import (
    FusedMovingAvgObsFakeQuantize,
    observer,
    MovingAverageMinMaxObserver,
    MovingAveragePerChannelMinMaxObserver,
    QConfigMapping,
)
from torch.ao.quantization._pt2e.quantizer import (
    OperatorConfig,
    QNNPackQuantizer,
    Quantizer,
    X86InductorQuantizer,
)
from torch.ao.quantization._quantize_pt2e import (
    convert_pt2e,
    prepare_pt2e_quantizer,
    prepare_qat_pt2e_quantizer,
)
from torch.ao.quantization.backend_config import get_qnnpack_backend_config

from torch.ao.quantization.qconfig import (
    default_per_channel_symmetric_qnnpack_qat_qconfig,
    default_per_channel_symmetric_qnnpack_qconfig,
)
from torch.ao.quantization.quantize_fx import (
    convert_to_reference_fx,
    prepare_fx,
    prepare_qat_fx,
)
from torch.testing._internal.common_quantization import (
    NodeSpec as ns,
    QuantizationTestCase,
    skip_if_no_torchvision,
    skipIfNoQNNPACK,
    skipIfNoX86,
    skipIfNoDynamoSupport,
)
from torch.testing._internal.common_quantized import override_quantized_engine
from enum import Enum


from torch.ao.quantization.quantize_fx import _convert_to_reference_decomposed_fx

@skipIfNoQNNPACK
class TestQuantizePT2E(QuantizationTestCase):
    def test_simple_quantizer(self):
        class M(torch.nn.Module):
            def __init__(self):
                super().__init__()
                self.conv = torch.nn.Conv2d(3, 3, 3)

            def forward(self, x):
                return self.conv(x)

        class BackendAQuantizer(Quantizer):
            def annotate(self, model: torch.fx.GraphModule) -> torch.fx.GraphModule:
                _DEFAULT_TARGET_DTYPE_INFO = {
                    "input_act_obs_or_fq_ctr": observer.PlaceholderObserver.with_args(
                        dtype=torch.float
                    ),
                    "output_act_obs_or_fq_ctr": observer.PlaceholderObserver.with_args(
                        dtype=torch.float
                    ),
                }
                for node in model.graph.nodes:
                    node.meta["target_dtype_info"] = copy.deepcopy(
                        _DEFAULT_TARGET_DTYPE_INFO
                    )
                for node in model.graph.nodes:
                    if (
                        node.op == "call_function"
                        and node.target == torch.ops.aten.convolution.default
                    ):
                        node.meta["target_dtype_info"] = {
                            "input_act_obs_or_fq_ctr": observer.default_observer,
                            "weight_obs_or_fq_ctr": observer.default_weight_observer,
                            "bias_obs_or_fq_ctr": observer.PlaceholderObserver.with_args(
                                dtype=torch.float
                            ),
                            "output_act_obs_or_fq_ctr": observer.default_observer,
                            "weight_index": 1,
                            "bias_index": 2,
                        }

            def validate(self, model: torch.fx.GraphModule) -> None:
                pass

            @classmethod
            def get_supported_operators(cls) -> List[OperatorConfig]:
                pass

        m = M().eval()
        example_inputs = (torch.randn(1, 3, 5, 5),)

        # program capture
        m, guards = torchdynamo.export(
            m,
            *copy.deepcopy(example_inputs),
            aten_graph=True,
        )
        m = prepare_pt2e_quantizer(m, BackendAQuantizer())
        m(*example_inputs)
        m = convert_pt2e(m)
        node_occurrence = {
            # two for input of the first conv, one for output for the first conv
            ns.call_function(torch.ops.quantized_decomposed.quantize_per_tensor): 3,
            ns.call_function(torch.ops.quantized_decomposed.dequantize_per_tensor): 3,
        }
        node_list = [
            ns.call_function(torch.ops.quantized_decomposed.dequantize_per_tensor),
            ns.call_function(torch.ops.quantized_decomposed.dequantize_per_tensor),
            ns.call_function(torch.ops.aten.convolution.default),
            ns.call_function(torch.ops.quantized_decomposed.quantize_per_tensor),
        ]
        self.checkGraphModuleNodes(
            m, expected_node_list=node_list, expected_node_occurrence=node_occurrence
        )

    def test_qnnpack_quantizer_conv(self):
        class M(torch.nn.Module):
            def __init__(self):
                super().__init__()
                self.conv = torch.nn.Conv2d(3, 3, 3)

            def forward(self, x):
                return self.conv(x)

        import torch.ao.quantization._pt2e.quantizer.qnnpack_quantizer as qq

        quantizer = QNNPackQuantizer()
        operator_config = qq.get_symmetric_quantization_config(is_per_channel=True)
        quantizer.set_global(operator_config)
        m = M().eval()
        example_inputs = (torch.randn(1, 3, 5, 5),)

        # program capture
        m, guards = torchdynamo.export(
            m,
            *copy.deepcopy(example_inputs),
            aten_graph=True,
        )

        m = prepare_pt2e_quantizer(m, quantizer)
        m(*example_inputs)
        m = convert_pt2e(m)
        node_occurrence = {
            # input and output are using quantize_per_tensor and weight is using quantize_per_channel
            ns.call_function(torch.ops.quantized_decomposed.quantize_per_tensor): 2,
            ns.call_function(torch.ops.quantized_decomposed.dequantize_per_tensor): 2,
            ns.call_function(torch.ops.quantized_decomposed.quantize_per_channel): 1,
            ns.call_function(torch.ops.quantized_decomposed.dequantize_per_channel): 1,
        }
        node_list = [
            ns.call_function(torch.ops.quantized_decomposed.dequantize_per_tensor),
            ns.call_function(torch.ops.quantized_decomposed.dequantize_per_channel),
            ns.call_function(torch.ops.aten.convolution.default),
            ns.call_function(torch.ops.quantized_decomposed.quantize_per_tensor),
        ]
        self.checkGraphModuleNodes(
            m, expected_node_list=node_list, expected_node_occurrence=node_occurrence
        )

    def test_qnnpack_quantizer_linear(self):
        class M(torch.nn.Module):
            def __init__(self):
                super().__init__()
                self.linear1 = torch.nn.Linear(8, 16, bias=False)
                self.linear2 = torch.nn.Linear(16, 8)

            def forward(self, x):
                return self.linear2(self.linear1(x))

        import torch.ao.quantization._pt2e.quantizer.qnnpack_quantizer as qq

        quantizer = QNNPackQuantizer()
        operator_config = qq.get_symmetric_quantization_config(is_per_channel=True)
        quantizer.set_global(operator_config)
        m_eager = M().eval()

        # Test with 2d inputs
        example_inputs_2d = (torch.randn(9, 8),)
        example_inputs_3d = (torch.randn(9, 10, 8),)
        example_inputs_4d = (torch.randn(9, 10, 11, 8),)
        for example_inputs in [example_inputs_2d, example_inputs_3d, example_inputs_4d]:
            # program capture
            m = m_eager
            m, guards = torchdynamo.export(
                m,
                *copy.deepcopy(example_inputs),
                aten_graph=True,
                tracing_mode="real",
            )

            m = prepare_pt2e_quantizer(m, quantizer)
            # Calibrate
            m(*example_inputs)
            m = convert_pt2e(m)
            pt2_quant_output = m(*example_inputs)
            node_occurrence = {
                # input and output are using quantize_per_tensor and weight is using quantize_per_channel
                ns.call_function(torch.ops.quantized_decomposed.quantize_per_tensor): 3,
                ns.call_function(
                    torch.ops.quantized_decomposed.dequantize_per_tensor
                ): 3,
                ns.call_function(
                    torch.ops.quantized_decomposed.quantize_per_channel
                ): 2,
                ns.call_function(
                    torch.ops.quantized_decomposed.dequantize_per_channel
                ): 2,
            }
            self.checkGraphModuleNodes(m, expected_node_occurrence=node_occurrence)
            qconfig = default_per_channel_symmetric_qnnpack_qconfig
            qconfig_mapping = QConfigMapping().set_global(qconfig)
            backend_config = get_qnnpack_backend_config()
            m_copy = copy.deepcopy(m_eager)
            m_fx = prepare_fx(
                m_copy, qconfig_mapping, example_inputs, backend_config=backend_config
            )
            m_fx(*example_inputs)
            m_fx = _convert_to_reference_decomposed_fx(
                m_fx, backend_config=backend_config
            )
            m_fx, _ = torchdynamo.export(
                m_fx,
                *copy.deepcopy(example_inputs),
                aten_graph=True,
                tracing_mode="real",
            )
            fx_quant_output = m_fx(*example_inputs)
            self.assertTrue(torch.allclose(fx_quant_output, pt2_quant_output))

    def test_qnnpack_quantizer_conv_linear_no_permute(self):
        class M(torch.nn.Module):
            def __init__(self):
                super().__init__()
                self.conv = torch.nn.Conv2d(3, 16, 3)
                self.linear1 = torch.nn.Linear(64, 8, bias=False)
                self.linear2 = torch.nn.Linear(8, 8)

            def forward(self, x):
                conv_out = self.conv(x)
                reshape_out = torch.reshape(conv_out, (2, 64))
                return self.linear2(self.linear1(reshape_out))

        import torch.ao.quantization._pt2e.quantizer.qnnpack_quantizer as qq

        quantizer = QNNPackQuantizer()
        operator_config = qq.get_symmetric_quantization_config(is_per_channel=True)
        quantizer.set_global(operator_config)
        m_eager = M().eval()

        # Test with 2d inputs
        example_inputs = (torch.randn(2, 3, 4, 4),)
        # program capture
        m = m_eager
        m, guards = torchdynamo.export(
            m,
            *copy.deepcopy(example_inputs),
            aten_graph=True,
            tracing_mode="real",
        )

        m = prepare_pt2e_quantizer(m, quantizer)
        # Calibrate
        m(*example_inputs)
        m = convert_pt2e(m)
        pt2_quant_output = m(*example_inputs)
        node_occurrence = {
            # input and output are using quantize_per_tensor and weight is using quantize_per_channel
            ns.call_function(torch.ops.quantized_decomposed.quantize_per_tensor): 5,
            ns.call_function(torch.ops.quantized_decomposed.dequantize_per_tensor): 5,
            ns.call_function(torch.ops.quantized_decomposed.quantize_per_channel): 3,
            ns.call_function(torch.ops.quantized_decomposed.dequantize_per_channel): 3,
        }
        self.checkGraphModuleNodes(m, expected_node_occurrence=node_occurrence)
        qconfig = default_per_channel_symmetric_qnnpack_qconfig
        qconfig_mapping = QConfigMapping().set_global(qconfig)
        backend_config = get_qnnpack_backend_config()
        m_copy = copy.deepcopy(m_eager)
        m_fx = prepare_fx(
            m_copy, qconfig_mapping, example_inputs, backend_config=backend_config
        )
        m_fx(*example_inputs)
        m_fx = _convert_to_reference_decomposed_fx(m_fx, backend_config=backend_config)
        fx_quant_output = m_fx(*example_inputs)
        self.assertTrue(torch.allclose(fx_quant_output, pt2_quant_output))

    @unittest.skip(
        "Skip due to linear traces into a different pattern. See test comment."
    )
    def test_qnnpack_quantizer_conv_linear(self):
        """
        This test fails because linear decompositon changes due to the presence of
        permute node. In the below linear 1 is decomposed as
        %t_default : [#users=1] = call_function[target=torch.ops.aten.t.default](args = (%_param_constant2,), kwargs = {})
        %clone_default : [#users=1] = call_function[target=torch.ops.aten.clone.default](args = (%permute_default,), kwargs = {memory_format: torch.contiguous_format})  # noqa: B950
        %_unsafe_view_default : [#users=1] = call_function[target=torch.ops.aten._unsafe_view.default](args = (%clone_default, [8, 16]), kwargs = {})  # noqa: B950
        %mm_default : [#users=1] = call_function[target=torch.ops.aten.mm.default](args = (%_unsafe_view_default, %t_default), kwargs = {})  # noqa: B950
        %view_default : [#users=1] = call_function[target=torch.ops.aten.view.default](args = (%mm_default, [2, 2, 2, 8]), kwargs = {})  # noqa: B950

        Note the presence of cline and unsafe_view. This is due to permute
        """

        class M(torch.nn.Module):
            def __init__(self):
                super().__init__()
                self.conv = torch.nn.Conv2d(3, 16, 3)
                self.linear1 = torch.nn.Linear(16, 8, bias=False)
                self.linear2 = torch.nn.Linear(8, 8)

            def forward(self, x):
                conv_out = self.conv(x)
                permute_out = torch.permute(conv_out, (0, 2, 3, 1))
                return self.linear2(self.linear1(permute_out))

        import torch.ao.quantization._pt2e.quantizer.qnnpack_quantizer as qq

        quantizer = QNNPackQuantizer()
        operator_config = qq.get_symmetric_quantization_config(is_per_channel=True)
        quantizer.set_global(operator_config)
        m_eager = M().eval()

        # Test with 2d inputs
        example_inputs = (torch.randn(2, 3, 4, 4),)
        # program capture
        m = m_eager
        m, guards = torchdynamo.export(
            m,
            *copy.deepcopy(example_inputs),
            aten_graph=True,
            tracing_mode="real",
        )

        m = prepare_pt2e_quantizer(m, quantizer)
        # Calibrate
        m(*example_inputs)
        m = convert_pt2e(m)
        pt2_quant_output = m(*example_inputs)
        node_occurrence = {
            # input and output are using quantize_per_tensor and weight is using quantize_per_channel
            ns.call_function(torch.ops.quantized_decomposed.quantize_per_tensor): 3,
            ns.call_function(torch.ops.quantized_decomposed.dequantize_per_tensor): 3,
            ns.call_function(torch.ops.quantized_decomposed.quantize_per_channel): 2,
            ns.call_function(torch.ops.quantized_decomposed.dequantize_per_channel): 2,
        }
        self.checkGraphModuleNodes(m, expected_node_occurrence=node_occurrence)
        qconfig = default_per_channel_symmetric_qnnpack_qconfig
        qconfig_mapping = QConfigMapping().set_global(qconfig)
        backend_config = get_qnnpack_backend_config()
        m_copy = copy.deepcopy(m)
        m_fx = prepare_fx(
            m_copy, qconfig_mapping, example_inputs, backend_config=backend_config
        )
        m_fx = convert_to_reference_fx(m_fx, backend_config=backend_config)
        fx_quant_output = m_fx(*example_inputs)
        self.assertTrue(torch.allclose(fx_quant_output, pt2_quant_output))

    def test_qnnpack_quantizer_obs_sharing_ops(self):
        class M(torch.nn.Module):
            def __init__(self):
                super().__init__()
                self.conv = torch.nn.Conv2d(3, 3, 3)
                self.hardtanh = torch.nn.Hardtanh()
                self.adaptive_avg_pool2d = torch.nn.AdaptiveAvgPool2d((1, 1))

            def forward(self, x):
                x = self.conv(x)
                x = self.adaptive_avg_pool2d(x)
                x = self.hardtanh(x)
                x = torch.mean(x)
                return x

        import torch.ao.quantization._pt2e.quantizer.qnnpack_quantizer as qq

        quantizer = QNNPackQuantizer()
        operator_config = qq.get_symmetric_quantization_config(is_per_channel=True)
        quantizer.set_global(operator_config)
        m = M().eval()
        example_inputs = (torch.randn(1, 3, 5, 5),)

        # program capture
        m, guards = torchdynamo.export(
            m,
            *copy.deepcopy(example_inputs),
            aten_graph=True,
        )

        m = prepare_pt2e_quantizer(m, quantizer)
        m(*example_inputs)
        m = convert_pt2e(m)
        node_occurrence = {
            # input and output are using quantize_per_tensor and weight is using quantize_per_channel
            ns.call_function(torch.ops.quantized_decomposed.quantize_per_tensor): 5,
            ns.call_function(torch.ops.quantized_decomposed.dequantize_per_tensor): 5,
            ns.call_function(torch.ops.quantized_decomposed.quantize_per_channel): 1,
            ns.call_function(torch.ops.quantized_decomposed.dequantize_per_channel): 1,
        }
        node_list = [
            ns.call_function(torch.ops.quantized_decomposed.dequantize_per_tensor),
            ns.call_function(torch.ops.quantized_decomposed.dequantize_per_channel),
            ns.call_function(torch.ops.aten.convolution.default),
            ns.call_function(torch.ops.quantized_decomposed.quantize_per_tensor),
            ns.call_function(torch.ops.quantized_decomposed.dequantize_per_tensor),
            ns.call_function(torch.ops.aten.mean.dim),
            ns.call_function(torch.ops.quantized_decomposed.quantize_per_tensor),
            ns.call_function(torch.ops.quantized_decomposed.dequantize_per_tensor),
            ns.call_function(torch.ops.aten.hardtanh.default),
            ns.call_function(torch.ops.quantized_decomposed.quantize_per_tensor),
            ns.call_function(torch.ops.quantized_decomposed.dequantize_per_tensor),
            ns.call_function(torch.ops.aten.mean.default),
            ns.call_function(torch.ops.quantized_decomposed.quantize_per_tensor),
            ns.call_function(torch.ops.quantized_decomposed.dequantize_per_tensor),
        ]
        self.checkGraphModuleNodes(
            m, expected_node_list=node_list, expected_node_occurrence=node_occurrence
        )

    def test_prepare_qat_conv_bn_fusion(self):
        class M(torch.nn.Module):
            def __init__(self):
                super().__init__()
                self.conv = torch.nn.Conv2d(3, 3, 3)
                self.bn = torch.nn.BatchNorm2d(3)

            def forward(self, x):
                x = self.conv(x)
                x = self.bn(x)
                return x

        import torch.ao.quantization._pt2e.quantizer.qnnpack_quantizer as qq
        quantizer = QNNPackQuantizer()
        quantizer.set_global(qq.get_symmetric_quantization_config(is_per_channel=True, is_qat=True))
        m = M()
        example_inputs = (torch.randn(1, 3, 5, 5),)

        # program capture
        m, guards = torchdynamo.export(
            m,
            *copy.deepcopy(example_inputs),
            aten_graph=True,
            tracing_mode="real",
        )

        m = prepare_qat_pt2e_quantizer(m, quantizer)
        m(*example_inputs)

        # TODO: also verify that metadata is copied over to the new nodes

        # Verify: getitem output activation fake quantize
        output_node = list(m.graph.nodes)[-1]
        getitem_fq_node = output_node.args[0][0]
        self.assertTrue(getitem_fq_node.target.startswith("activation_post_process_"))
        getitem_fq_mod = getattr(m, getitem_fq_node.target)
        self.assertEqual(type(getitem_fq_mod), FusedMovingAvgObsFakeQuantize)
        self.assertEqual(type(getitem_fq_mod.activation_post_process), MovingAverageMinMaxObserver)
        self.assertEqual(getitem_fq_mod.dtype, torch.qint8)
        self.assertEqual(getitem_fq_mod.quant_min, -128)
        self.assertEqual(getitem_fq_mod.quant_max, 127)

        # Verify: getitem(bn, 0)
        getitem_node = getitem_fq_node.args[0]
        bn_node = getitem_node.args[0]
        self.assertEqual(getitem_node.target, operator.getitem)
        self.assertEqual(bn_node.target, torch.ops.aten._native_batch_norm_legit.default)

        # Verify: conv / scale_factor.reshape + bias.reshape
        add_bias_node = bn_node.args[0]
        (div_scale_factor_node, bias_reshape_node) = add_bias_node.args
        (conv_node, scale_factor_reshape_node) = div_scale_factor_node.args
        self.assertEqual(add_bias_node.target, torch.ops.aten.add.Tensor)
        self.assertEqual(div_scale_factor_node.target, torch.ops.aten.div.Tensor)
        self.assertEqual(bias_reshape_node.target, torch.ops.aten.view.default)
        self.assertEqual(conv_node.target, torch.ops.aten.convolution.default)
        self.assertEqual(scale_factor_reshape_node.target, torch.ops.aten.view.default)

        # Verify: conv input activation fake quantize
        conv_input_fq_node = conv_node.args[0]
        conv_input_node = conv_input_fq_node.args[0]
        self.assertTrue(conv_input_fq_node.target.startswith("activation_post_process_"))
        conv_input_fq_mod = getattr(m, conv_input_fq_node.target)
        self.assertEqual(type(conv_input_fq_mod), FusedMovingAvgObsFakeQuantize)
        self.assertEqual(type(conv_input_fq_mod.activation_post_process), MovingAverageMinMaxObserver)
        self.assertEqual(conv_input_fq_mod.dtype, torch.qint8)
        self.assertEqual(conv_input_fq_mod.quant_min, -128)
        self.assertEqual(conv_input_fq_mod.quant_max, 127)
        self.assertTrue(conv_input_node.op, "placeholder")

        # Verify: conv weight fake quantize
        conv_weight_fq_node = conv_node.args[1]
        self.assertTrue(conv_weight_fq_node.target.startswith("activation_post_process_"))
        conv_weight_fq_mod = getattr(m, conv_weight_fq_node.target)
        self.assertEqual(type(conv_weight_fq_mod), FusedMovingAvgObsFakeQuantize)
        self.assertEqual(type(conv_weight_fq_mod.activation_post_process), MovingAveragePerChannelMinMaxObserver)
        self.assertEqual(conv_weight_fq_mod.dtype, torch.qint8)
        self.assertEqual(conv_weight_fq_mod.quant_min, -127)
        self.assertEqual(conv_weight_fq_mod.quant_max, 127)

        # Verify: conv(fq(input), fq(weight * scale_factor.reshape), zero_bias)
        zero_bias_node = conv_node.args[2]
        mul_weight_scale_factor_node = conv_weight_fq_node.args[0]
        (conv_weight_fq_node, scale_factor_reshape_node) = mul_weight_scale_factor_node.args
        self.assertEqual(zero_bias_node.target, torch.ops.aten.zeros_like.default)
        self.assertEqual(mul_weight_scale_factor_node.target, torch.ops.aten.mul.Tensor)
        self.assertEqual(zero_bias_node.target, torch.ops.aten.zeros_like.default)
        self.assertEqual(scale_factor_reshape_node.target, torch.ops.aten.view.default)

        # Verify: scale_factor = bn_weight / sqrt(bn_running_var + eps)
        scale_factor_node = scale_factor_reshape_node.args[0]
        (bn_weight_node, sqrt_node) = scale_factor_node.args
        bn_running_var_add_node = sqrt_node.args[0]
        (bn_running_var_node, eps) = bn_running_var_add_node.args
        self.assertEqual(scale_factor_node.target, torch.ops.aten.div.Tensor)
        self.assertTrue("param_constant" in bn_weight_node.target)
        self.assertEqual(sqrt_node.target, torch.ops.aten.sqrt.default)
        self.assertEqual(bn_running_var_add_node.target, torch.ops.aten.add.Tensor)
        self.assertTrue("tensor_constant" in bn_running_var_node.target)
        self.assertEqual(eps, 1e-5)

    def test_prepare_qat_conv_bn_numerics(self):
        class M(torch.nn.Module):
            def __init__(self):
                super().__init__()
                self.conv = torch.nn.Conv2d(3, 3, 3)
                self.bn = torch.nn.BatchNorm2d(3)

            def forward(self, x):
                x = self.conv(x)
                x = self.bn(x)
                return x

        import torch.ao.quantization._pt2e.quantizer.qnnpack_quantizer as qq
        quantizer = QNNPackQuantizer()
        quantizer.set_global(qq.get_symmetric_quantization_config(is_per_channel=True, is_qat=True))
        m = M()
        m_fx = copy.deepcopy(m)
        example_inputs = (torch.randn(1, 3, 5, 5),)

        # PT2 export
        m, guards = torchdynamo.export(
            m,
            *copy.deepcopy(example_inputs),
            aten_graph=True,
        )
        m = prepare_qat_pt2e_quantizer(m, quantizer)
        result = m(*example_inputs)

        # FX
        qconfig_mapping = QConfigMapping().set_global(default_per_channel_symmetric_qnnpack_qat_qconfig)
        backend_config = get_qnnpack_backend_config()
        m_fx = prepare_qat_fx(m_fx, qconfig_mapping, example_inputs, backend_config=backend_config)
        result_fx = m_fx(*example_inputs)

        # Verify that numerics match
        self.assertEqual(result, result_fx)


class TestQuantizePT2EModels(QuantizationTestCase):
    @skip_if_no_torchvision
    @skipIfNoQNNPACK
    def test_resnet18_with_quantizer_api(self):
        import torchvision

        with override_quantized_engine("qnnpack"):
            example_inputs = (torch.randn(1, 3, 224, 224),)
            m = torchvision.models.resnet18().eval()
            m_copy = copy.deepcopy(m)
            # program capture
            m, guards = torchdynamo.export(
                m,
                *copy.deepcopy(example_inputs),
                aten_graph=True,
            )

            before_fusion_result = m(*example_inputs)
            import torch.ao.quantization._pt2e.quantizer.qnnpack_quantizer as qq

            quantizer = QNNPackQuantizer()
            operator_config = qq.get_symmetric_quantization_config(is_per_channel=True)
            quantizer.set_global(operator_config)
            m = prepare_pt2e_quantizer(m, quantizer)
            # checking that we inserted observers correctly for maxpool operator (input and
            # output share observer instance)
            self.assertEqual(
                id(m.activation_post_process_3), id(m.activation_post_process_2)
            )
            after_prepare_result = m(*example_inputs)
            m = convert_pt2e(m)

            after_quant_result = m(*example_inputs)

            # comparing with existing fx graph mode quantization reference flow
            qconfig = default_per_channel_symmetric_qnnpack_qconfig
            qconfig_mapping = QConfigMapping().set_global(qconfig)
            backend_config = get_qnnpack_backend_config()
            m_fx = prepare_fx(
                m_copy, qconfig_mapping, example_inputs, backend_config=backend_config
            )
            after_prepare_result_fx = m_fx(*example_inputs)
            m_fx = convert_to_reference_fx(m_fx, backend_config=backend_config)

            after_quant_result_fx = m_fx(*example_inputs)

            # the result matches exactly after prepare
            # Note: this currently will always be true since we are inserting observers
            # the check becomes useful when we add qat examples
            # but we can still manully inspect the printed observers to make sure
            # it matches
            self.assertEqual(after_prepare_result, after_prepare_result_fx)
            self.assertEqual(
                compute_sqnr(after_prepare_result, after_prepare_result_fx),
                torch.tensor(float("inf")),
            )
            # there are slight differences after convert due to different implementations
            # of quant/dequant
            self.assertTrue(
                torch.max(after_quant_result - after_quant_result_fx) < 1e-1
            )
            self.assertTrue(
                compute_sqnr(after_quant_result, after_quant_result_fx) > 35
            )


@skipIfNoDynamoSupport
class TestX86InductorQuantizePT2E(QuantizationTestCase):
    @skipIfNoX86
    def test_conv2d_with_quantizer_api(self):
        class Mod(torch.nn.Module):
            def __init__(self, ) -> None:
                super().__init__()
                self.conv = nn.Conv2d(3, 6, (2, 2), stride=(1, 1), padding=(1, 1))

            def forward(self, x):
                return self.conv(x)

        with override_quantized_engine("x86"):
            with torch.no_grad():
                m = Mod().eval()
                m_copy = copy.deepcopy(m)
                example_inputs = (torch.randn(2, 3, 16, 16),)
                # program capture
                m, guards = torchdynamo.export(
                    m,
                    *copy.deepcopy(example_inputs),
                    aten_graph=True,
                )

                before_fusion_result = m(*example_inputs)
                import torch.ao.quantization._pt2e.quantizer.x86_inductor_quantizer as xiq
                quantizer = X86InductorQuantizer()
                operator_config = xiq.get_default_x86_inductor_quantization_config()
                quantizer.set_global(operator_config)
                # Insert Observer
                m = prepare_pt2e_quantizer(m, quantizer)
                after_prepare_result = m(*example_inputs)
                m = convert_pt2e(m)
                node_occurrence = {
                    # one for input and weight of the conv, one for output for the conv
                    ns.call_function(torch.ops.quantized_decomposed.quantize_per_tensor): 2,
                    ns.call_function(torch.ops.quantized_decomposed.dequantize_per_tensor): 2,
                    ns.call_function(torch.ops.quantized_decomposed.quantize_per_channel): 1,
                    ns.call_function(torch.ops.quantized_decomposed.dequantize_per_channel): 1,
                }
                node_list = [
                    ns.call_function(torch.ops.quantized_decomposed.quantize_per_tensor),
                    ns.call_function(torch.ops.quantized_decomposed.dequantize_per_tensor),
                    ns.call_function(torch.ops.aten.convolution.default),
                    ns.call_function(torch.ops.quantized_decomposed.quantize_per_tensor),
                    ns.call_function(torch.ops.quantized_decomposed.dequantize_per_tensor),
                ]
                self.checkGraphModuleNodes(m,
                                           expected_node_occurrence=node_occurrence,
                                           expected_node_list=node_list)

    @skipIfNoX86
    def test_conv2d_unary_with_quantizer_api(self):
        class Mod(torch.nn.Module):
            def __init__(self, inplace_relu: bool = False, use_bias: bool = False) -> None:
                super().__init__()
                self.conv = nn.Conv2d(3, 6, (2, 2), stride=(1, 1), padding=(1, 1), bias=use_bias)
                self.relu = nn.ReLU(inplace=inplace_relu)

            def forward(self, x):
                return self.relu(self.conv(x))

        inplace_relu_list = [True, False]
        use_bias_list = [True, False]
        with override_quantized_engine("x86"):
            with torch.no_grad():
                for inplace_relu, use_bias in itertools.product(inplace_relu_list, use_bias_list):
                    m = Mod(inplace_relu=inplace_relu, use_bias=use_bias).eval()
                    m_copy = copy.deepcopy(m)
                    example_inputs = (torch.randn(2, 3, 16, 16),)
                    # program capture
                    m, guards = torchdynamo.export(
                        m,
                        *copy.deepcopy(example_inputs),
                        aten_graph=True,
                    )

                    before_fusion_result = m(*example_inputs)
                    import torch.ao.quantization._pt2e.quantizer.x86_inductor_quantizer as xiq
                    quantizer = X86InductorQuantizer()
                    operator_spec = xiq.get_default_x86_inductor_quantization_config()
                    quantizer.set_global(operator_spec)
                    # Insert Observer
                    m = prepare_pt2e_quantizer(m, quantizer)
                    after_prepare_result = m(*example_inputs)
                    m = convert_pt2e(m)
                    node_occurrence = {
                        # one for input and weight of the conv, one for output for the relu
                        ns.call_function(torch.ops.quantized_decomposed.quantize_per_tensor): 2,
                        ns.call_function(torch.ops.quantized_decomposed.dequantize_per_tensor): 2,
                        ns.call_function(torch.ops.quantized_decomposed.quantize_per_channel): 1,
                        ns.call_function(torch.ops.quantized_decomposed.dequantize_per_channel): 1,
                    }
                    node_list = [
                        ns.call_function(torch.ops.quantized_decomposed.quantize_per_tensor),
                        ns.call_function(torch.ops.quantized_decomposed.dequantize_per_tensor),
                        ns.call_function(torch.ops.aten.convolution.default),
                        ns.call_function(torch.ops.aten.relu_.default if inplace_relu else torch.ops.aten.relu.default),
                        ns.call_function(torch.ops.quantized_decomposed.quantize_per_tensor),
                        ns.call_function(torch.ops.quantized_decomposed.dequantize_per_tensor),
                    ]
                    self.checkGraphModuleNodes(m,
                                               expected_node_occurrence=node_occurrence,
                                               expected_node_list=node_list)

    @skipIfNoX86
    def test_conv2d_binary_with_quantizer_api(self):
        class Conv2DType(Enum):
            left = 1
            right = 2
            both = 3

        class Mod(torch.nn.Module):
            def __init__(self,
                         inplace_add: bool = False,
                         conv2d_type: Conv2DType = Conv2DType.left,
                         use_bias: bool = False,
                         ) -> None:
                super().__init__()
                self.conv = torch.nn.Conv2d(
                    in_channels=3, out_channels=3, kernel_size=3, stride=1, padding=1, bias=use_bias
                )
                self.conv2 = torch.nn.Conv2d(
                    in_channels=3, out_channels=3, kernel_size=3, stride=1, padding=1, bias=use_bias
                )
                self.relu = nn.ReLU()
                self.inplace_add = inplace_add
                self.conv2d_type = conv2d_type

            def forward(self, x):
                if self.conv2d_type == Conv2DType.left:
                    if self.inplace_add:
                        tmp = self.conv(x)
                        tmp += self.relu(x)
                        return tmp
                    else:
                        return self.conv(x) + self.relu(x)
                elif self.conv2d_type == Conv2DType.right:
                    if self.inplace_add:
                        tmp = self.relu(x)
                        tmp += self.conv(x)
                        return tmp
                    else:
                        return self.relu(x) + self.conv(x)
                elif self.conv2d_type == Conv2DType.both:
                    if self.inplace_add:
                        tmp = self.conv(x)
                        tmp += self.conv2(x)
                        return tmp
                    else:
                        return self.conv(x) + self.conv2(x)


        inplace_add_list = [True, False]
        conv2d_type_list = [Conv2DType.left, Conv2DType.right, Conv2DType.both]
        use_bias_list = [True, False]
        with override_quantized_engine("x86"):
            with torch.no_grad():
                for inplace_add, conv2d_type, use_bias in itertools.product(inplace_add_list, conv2d_type_list, use_bias_list):
                    m = Mod(inplace_add=inplace_add, conv2d_type=conv2d_type, use_bias=use_bias).eval()
                    m_copy = copy.deepcopy(m)
                    example_inputs = (torch.randn(2, 3, 16, 16),)
                    # program capture
                    m, guards = torchdynamo.export(
                        m,
                        *copy.deepcopy(example_inputs),
                        aten_graph=True,
                    )

                    before_fusion_result = m(*example_inputs)
                    import torch.ao.quantization._pt2e.quantizer.x86_inductor_quantizer as xiq
                    quantizer = X86InductorQuantizer()
                    operator_spec = xiq.get_default_x86_inductor_quantization_config()
                    quantizer.set_global(operator_spec)
                    # Insert Observer
                    m = prepare_pt2e_quantizer(m, quantizer)
                    after_prepare_result = m(*example_inputs)
                    m = convert_pt2e(m)
                    if conv2d_type != Conv2DType.both:
                        node_occurrence = {
                            # one for input and weight of the conv
                            # one for output for the add
                            # one for extra input node of add
                            ns.call_function(torch.ops.quantized_decomposed.quantize_per_tensor): 3,
                            ns.call_function(torch.ops.quantized_decomposed.dequantize_per_tensor): 3,
                            ns.call_function(torch.ops.quantized_decomposed.quantize_per_channel): 1,
                            ns.call_function(torch.ops.quantized_decomposed.dequantize_per_channel): 1,
                        }
                    else:
                        node_occurrence = {
                            # one for input and weight of the conv
                            # one for output for the add
                            # 2 conv will share same input quant/dequant
                            # one for extra input node of add
                            ns.call_function(torch.ops.quantized_decomposed.quantize_per_tensor): 3,
                            ns.call_function(torch.ops.quantized_decomposed.dequantize_per_tensor): 3,
                            ns.call_function(torch.ops.quantized_decomposed.quantize_per_channel): 2,
                            ns.call_function(torch.ops.quantized_decomposed.dequantize_per_channel): 2,
                        }
                    node_list = [
                        ns.call_function(torch.ops.quantized_decomposed.quantize_per_tensor),
                        ns.call_function(torch.ops.quantized_decomposed.dequantize_per_tensor),
                        ns.call_function(torch.ops.aten.convolution.default),
                        ns.call_function(torch.ops.aten.add_.Tensor if inplace_add else torch.ops.aten.add.Tensor),
                        ns.call_function(torch.ops.quantized_decomposed.quantize_per_tensor),
                        ns.call_function(torch.ops.quantized_decomposed.dequantize_per_tensor),
                    ]
                    self.checkGraphModuleNodes(m,
                                               expected_node_occurrence=node_occurrence,
                                               expected_node_list=node_list)

    @skipIfNoX86
    def test_conv2d_binary_unary_with_quantizer_api(self):
        class Conv2DType(Enum):
            left = 1
            right = 2
            both = 3

        class Mod(torch.nn.Module):
            def __init__(self,
                         inplace_add: bool = False,
                         conv2d_type: Conv2DType = Conv2DType.left,
                         inplace_relu: bool = False,
                         use_bias: bool = False,
                         ) -> None:
                super().__init__()
                self.conv = torch.nn.Conv2d(
                    in_channels=3, out_channels=3, kernel_size=3, stride=1, padding=1, bias=use_bias
                )
                self.conv2 = torch.nn.Conv2d(
                    in_channels=3, out_channels=3, kernel_size=3, stride=1, padding=1, bias=use_bias
                )
                self.relu = nn.ReLU()
                self.inplace_add = inplace_add
                self.conv2d_type = conv2d_type
                self.relu2 = nn.ReLU(inplace=inplace_relu)

            def forward(self, x):
                if self.conv2d_type == Conv2DType.left:
                    if self.inplace_add:
                        tmp = self.conv(x)
                        tmp += self.relu(x)
                        return self.relu2(tmp)
                    else:
                        return self.relu2(self.conv(x) + self.relu(x))
                elif self.conv2d_type == Conv2DType.right:
                    if self.inplace_add:
                        tmp = self.relu(x)
                        tmp += self.conv(x)
                        return self.relu2(tmp)
                    else:
                        return self.relu2(self.relu(x) + self.conv(x))
                elif self.conv2d_type == Conv2DType.both:
                    if self.inplace_add:
                        tmp = self.conv(x)
                        tmp += self.conv2(x)
                        return self.relu2(tmp)
                    else:
                        return self.relu2(self.conv(x) + self.conv2(x))

        inplace_add_list = [True, False]
        conv2d_type_list = [Conv2DType.left, Conv2DType.right, Conv2DType.both]
        inplace_relu_list = [True, False]
        use_bias_list = [True, False]
        with override_quantized_engine("x86"):
            with torch.no_grad():
                for inplace_add, conv2d_type, inplace_relu, use_bias in itertools.product(
                        inplace_add_list,
                        conv2d_type_list,
                        inplace_relu_list,
                        use_bias_list,
                ):
                    m = Mod(inplace_add=inplace_add, conv2d_type=conv2d_type, inplace_relu=inplace_relu, use_bias=use_bias).eval()
                    m_copy = copy.deepcopy(m)
                    example_inputs = (torch.randn(2, 3, 16, 16),)
                    # program capture
                    m, guards = torchdynamo.export(
                        m,
                        *copy.deepcopy(example_inputs),
                        aten_graph=True,
                    )

                    before_fusion_result = m(*example_inputs)
                    import torch.ao.quantization._pt2e.quantizer.x86_inductor_quantizer as xiq
                    quantizer = X86InductorQuantizer()
                    operator_spec = xiq.get_default_x86_inductor_quantization_config()
                    quantizer.set_global(operator_spec)
                    # Insert Observer
                    m = prepare_pt2e_quantizer(m, quantizer)
                    after_prepare_result = m(*example_inputs)
                    m = convert_pt2e(m)
                    if conv2d_type != Conv2DType.both:
                        node_occurrence = {
                            # one for input and weight of the conv
                            # one for output for the relu
                            # one for extra input node of add
                            ns.call_function(torch.ops.quantized_decomposed.quantize_per_tensor): 3,
                            ns.call_function(torch.ops.quantized_decomposed.dequantize_per_tensor): 3,
                            ns.call_function(torch.ops.quantized_decomposed.quantize_per_channel): 1,
                            ns.call_function(torch.ops.quantized_decomposed.dequantize_per_channel): 1,
                        }
                    else:
                        node_occurrence = {
                            # one for input and weight of the conv
                            # one for output for the relu
                            # 2 conv will share same input quant/dequant
                            # one for extra input node of add
                            ns.call_function(torch.ops.quantized_decomposed.quantize_per_tensor): 3,
                            ns.call_function(torch.ops.quantized_decomposed.dequantize_per_tensor): 3,
                            ns.call_function(torch.ops.quantized_decomposed.quantize_per_channel): 2,
                            ns.call_function(torch.ops.quantized_decomposed.dequantize_per_channel): 2,
                        }
                    node_list = [
                        ns.call_function(torch.ops.quantized_decomposed.quantize_per_tensor),
                        ns.call_function(torch.ops.quantized_decomposed.dequantize_per_tensor),
                        ns.call_function(torch.ops.aten.convolution.default),
                        ns.call_function(torch.ops.aten.add_.Tensor if inplace_add else torch.ops.aten.add.Tensor),
                        ns.call_function(torch.ops.quantized_decomposed.quantize_per_tensor),
                        ns.call_function(torch.ops.quantized_decomposed.dequantize_per_tensor),
                    ]
                    self.checkGraphModuleNodes(m,
                                               expected_node_occurrence=node_occurrence,
                                               expected_node_list=node_list)

    @skipIfNoX86
    def test_conv2d_serials_binary_unary_with_quantizer_api(self):
        class Mod(torch.nn.Module):
            def __init__(self, ) -> None:
                super().__init__()
                self.conv = torch.nn.Conv2d(
                    in_channels=3, out_channels=3, kernel_size=3, stride=1, padding=1, bias=True
                )
                self.conv2 = torch.nn.Conv2d(
                    in_channels=3, out_channels=3, kernel_size=3, stride=1, padding=1, bias=True
                )
                self.conv3 = torch.nn.Conv2d(
                    in_channels=3, out_channels=3, kernel_size=3, stride=1, padding=1, bias=True
                )
                self.conv4 = torch.nn.Conv2d(
                    in_channels=3, out_channels=3, kernel_size=3, stride=1, padding=1, bias=True
                )
                self.relu = nn.ReLU()
                self.relu2 = nn.ReLU()

            def forward(self, x):
                x1 = self.conv(x)
                res1 = self.relu(self.conv2(x1) + self.conv3(x1))
                res2 = self.relu2(self.conv4(res1) + res1)
                return res2

        with override_quantized_engine("x86"):
            with torch.no_grad():
                m = Mod().eval()
                m_copy = copy.deepcopy(m)
                example_inputs = (torch.randn(2, 3, 16, 16),)
                # program capture
                m, guards = torchdynamo.export(
                    m,
                    *copy.deepcopy(example_inputs),
                    aten_graph=True,
                )

                before_fusion_result = m(*example_inputs)
                import torch.ao.quantization._pt2e.quantizer.x86_inductor_quantizer as xiq
                quantizer = X86InductorQuantizer()
                operator_config = xiq.get_default_x86_inductor_quantization_config()
                quantizer.set_global(operator_config)
                # Insert Observer
                m = prepare_pt2e_quantizer(m, quantizer)
                after_prepare_result = m(*example_inputs)
                m = convert_pt2e(m)
                node_occurrence = {
                    ns.call_function(torch.ops.quantized_decomposed.quantize_per_tensor): 5,
                    ns.call_function(torch.ops.quantized_decomposed.dequantize_per_tensor): 5,
                    ns.call_function(torch.ops.quantized_decomposed.quantize_per_channel): 4,
                    ns.call_function(torch.ops.quantized_decomposed.dequantize_per_channel): 4,
                }
                node_list = [
                    ns.call_function(torch.ops.quantized_decomposed.quantize_per_tensor),
                    ns.call_function(torch.ops.quantized_decomposed.dequantize_per_tensor),
                    ns.call_function(torch.ops.aten.convolution.default),
                    ns.call_function(torch.ops.quantized_decomposed.quantize_per_tensor),
                    ns.call_function(torch.ops.quantized_decomposed.dequantize_per_tensor),
                    ns.call_function(torch.ops.aten.convolution.default),
                    ns.call_function(torch.ops.aten.convolution.default),
                    ns.call_function(torch.ops.aten.add.Tensor),
                    ns.call_function(torch.ops.aten.relu.default),
                    ns.call_function(torch.ops.quantized_decomposed.quantize_per_tensor),
                    ns.call_function(torch.ops.quantized_decomposed.dequantize_per_tensor),
                ]
                self.checkGraphModuleNodes(m,
                                           expected_node_occurrence=node_occurrence,
                                           expected_node_list=node_list)<|MERGE_RESOLUTION|>--- conflicted
+++ resolved
@@ -1,11 +1,8 @@
 # Owner(s): ["oncall: quantization"]
 import copy
 import operator
-<<<<<<< HEAD
+import unittest
 import itertools
-=======
-import unittest
->>>>>>> 0c0353e7
 from typing import List
 
 import torch
