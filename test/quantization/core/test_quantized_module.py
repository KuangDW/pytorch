--- conflicted
+++ resolved
@@ -278,23 +278,10 @@
         example_input = [X,]
         example_input_q = [X_q,]
 
-<<<<<<< HEAD
         if post_op in ["add", "add_relu"]:
-            (X2_value_min, X2_value_max) = (0, 4)
-            X2_init = torch.randint(
-                X2_value_min,
-                X2_value_max,
-                conv_module[0](X).size()  # Infer the size of tensor to do the add
-            )
-            X2 = X2_scale * (X2_init - X2_zero_point).float()
-            X2_q = torch.quantize_per_tensor(
-                X2, scale=X2_scale, zero_point=X2_zero_point, dtype=torch.quint8)
-=======
-        if post_op == "add":
             X2, X2_q = _make_conv_add_extra_input_tensor(X2_scale, X2_zero_point, conv_module[0](X).size())
             example_input = [X, X2]
             example_input_q = [X_q, X2_q]
->>>>>>> 1150c1c7
 
         # Make sure the weight shape is correct
         self.assertTrue(qconv_module.weight().shape == W_q.shape)
@@ -303,21 +290,10 @@
         qconv_module.scale = Y_scale
         qconv_module.zero_point = Y_zero_point
 
-<<<<<<< HEAD
-        if post_op in ["relu", "add", "add_relu"]:
-            conv_module[0].weight.data = W
-            if use_bias:
-                conv_module[0].bias.data = b
-        else:
-            conv_module.weight.data = W
-            if use_bias:
-                conv_module.bias.data = b
-=======
-        raw_conv_module = conv_module[0] if post_op in ["relu", "add"] else conv_module
+        raw_conv_module = conv_module[0] if post_op in ["relu", "add", "add_relu"] else conv_module
         raw_conv_module.weight.data = W
         if use_bias:
             raw_conv_module.bias.data = b
->>>>>>> 1150c1c7
 
         # Test members
         self.assertTrue(module_name == qconv_module._get_name(), module_name + " " + qconv_module._get_name())
@@ -333,23 +309,10 @@
         self.assertEqual(Y_zero_point, qconv_module.zero_point)
 
         # Test forward
-<<<<<<< HEAD
-        if post_op in ["add", "add_relu"]:
-            Y_exp = conv_module(X, X2)
-            Y_exp = torch.quantize_per_tensor(
-                Y_exp, scale=Y_scale, zero_point=Y_zero_point, dtype=torch.quint8)
-            Y_act = qconv_module(X_q, X2_q)
-        else:
-            Y_exp = conv_module(X)
-            Y_exp = torch.quantize_per_tensor(
-                Y_exp, scale=Y_scale, zero_point=Y_zero_point, dtype=torch.quint8)
-            Y_act = qconv_module(X_q)
-=======
         Y_exp = conv_module(*example_input)
         Y_exp = torch.quantize_per_tensor(
             Y_exp, scale=Y_scale, zero_point=Y_zero_point, dtype=torch.quint8)
         Y_act = qconv_module(*example_input_q)
->>>>>>> 1150c1c7
 
         # Make sure the results match
         # assert_array_almost_equal compares using the following formula:
@@ -393,15 +356,7 @@
         self.assertEqual(qconv_module.scale, loaded_qconv_module.scale)
         self.assertEqual(qconv_module.zero_point,
                          loaded_qconv_module.zero_point)
-<<<<<<< HEAD
-        if post_op in ["add", "add_relu"]:
-            Y_loaded = loaded_qconv_module(X_q, X2_q)
-        else:
-            Y_loaded = loaded_qconv_module(X_q)
-=======
-
         Y_loaded = loaded_qconv_module(*example_input_q)
->>>>>>> 1150c1c7
         np.testing.assert_array_almost_equal(
             Y_exp.int_repr().numpy(), Y_loaded.int_repr().numpy(), decimal=0)
 
@@ -422,14 +377,7 @@
         self.assertEqual(copied_conv.scale, qconv_module.scale)
         self.assertEqual(copied_conv.zero_point,
                          qconv_module.zero_point)
-<<<<<<< HEAD
-        if post_op in ["add", "add_relu"]:
-            Y_copied = copied_conv(X_q, X2_q)
-        else:
-            Y_copied = copied_conv(X_q)
-=======
         Y_copied = copied_conv(*example_input_q)
->>>>>>> 1150c1c7
         np.testing.assert_array_almost_equal(
             Y_exp.int_repr().numpy(), Y_copied.int_repr().numpy(), decimal=0)
 
@@ -438,14 +386,7 @@
         self.assertEqual(deepcopied_conv.scale, qconv_module.scale)
         self.assertEqual(deepcopied_conv.zero_point,
                          qconv_module.zero_point)
-<<<<<<< HEAD
-        if post_op in ["add", "add_relu"]:
-            Y_deepcopied = deepcopied_conv(X_q, X2_q)
-        else:
-            Y_deepcopied = deepcopied_conv(X_q)
-=======
         Y_deepcopied = deepcopied_conv(*example_input_q)
->>>>>>> 1150c1c7
         np.testing.assert_array_almost_equal(
             Y_exp.int_repr().numpy(), Y_deepcopied.int_repr().numpy(), decimal=0)
 
@@ -472,15 +413,8 @@
 
         fused_conv_module.qconfig = torch.ao.quantization.default_qconfig
         torch.ao.quantization.prepare(fused_conv_module, inplace=True)
-<<<<<<< HEAD
-        if post_op in ["add", "add_relu"]:
-            fused_conv_module(X.float(), X2)
-        else:
-            fused_conv_module(X.float())
-=======
         example_input[0] = example_input[0].float()
         fused_conv_module(*example_input)
->>>>>>> 1150c1c7
         converted_qconv_module = fused_conv_module
         reference_mapping = get_default_static_quant_module_mappings()
         reference_mapping[type(conv_module)] = type(qconv_module)
