--- conflicted
+++ resolved
@@ -1083,11 +1083,6 @@
     xfail('nn.functional.interpolate', 'linear'),  # Cannot call sizes() on tensor with symbolic sizes/strides
     xfail('nn.functional.interpolate', 'nearest'),  # Cannot call sizes() on tensor with symbolic sizes/strides
     xfail('nn.functional.interpolate', 'trilinear'),  # Cannot call sizes() on tensor with symbolic sizes/st...
-<<<<<<< HEAD
-=======
-    xfail('nn.functional.kl_div', ''),  # Cannot call sizes() on tensor with symbolic sizes/strides
-    xfail('nn.functional.l1_loss', ''),  # Cannot call sizes() on tensor with symbolic sizes/strides
->>>>>>> afc99638
     xfail('nn.functional.local_response_norm', ''),  # aten.fill.Scalar - couldn't find symbolic meta functio...
     xfail('nn.functional.max_pool1d', ''),  # Cannot call sizes() on tensor with symbolic sizes/strides
     xfail('nn.functional.max_pool2d', ''),  # aten.max_pool2d_with_indices_backward.default - couldn't find s...
