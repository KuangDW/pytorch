import copy
import functools
import inspect
import itertools
import logging
import os
import sys
import warnings
import weakref
from collections import defaultdict, deque
from contextlib import contextmanager
from dataclasses import dataclass, fields, is_dataclass
from enum import auto, Enum
from typing import Any, Callable, List, Optional, Tuple, Type

import torch
import torch.distributed as dist
from torch.autograd import Function, Variable
from torch.distributed.algorithms.join import Join, Joinable, JoinHook

from torch.utils._pytree import tree_flatten, tree_unflatten

RPC_AVAILABLE = False
if dist.is_available():
    from torch.distributed.distributed_c10d import _get_default_group, ReduceOp
    from torch.distributed.utils import (
        _alloc_storage,
        _apply_to_tensors,
        _free_storage,
        _sync_module_states,
        _to_kwargs,
        _verify_param_shape_across_processes,
    )
if torch.distributed.rpc.is_available():
    RPC_AVAILABLE = True
    from torch.distributed.rpc import RRef

from torch._utils import _get_device_index

from ..modules import Module
from .scatter_gather import gather, scatter_kwargs  # noqa: F401

__all__ = ["DistributedDataParallel"]

logger = logging.getLogger(__name__)


@dataclass
class _MixedPrecision:
    """
    This configures DDP-native mixed precision training.

    Attributes:
        param_dtype (torch.dtype): This specifies the dtype for model
            parameters, inputs (when ``cast_forward_inputs`` is set to
            ``True``), and therefore the dtype for computation.
            However, outside the forward and backward passes, parameters are in
            full precision. Model checkpointing always happens in full
            precision.
        reduce_dtype (torch.dtype): This specifies the dtype for gradient
            reduction, which is permitted to differ from ``param_dtype``.
        buffer_dtype (torch.dtype): This specifies the dtype for buffers.

    .. note:: This API is experimental and subject to change.

    .. note:: Only floating point tensors are cast to their specified dtypes.

    .. note:: ``state_dict`` checkpoints parameters and buffers in full
        precision.

    .. note:: Each low precision dtype must be specified explicitly. For
        example, ``_MixedPrecision(reduce_dtype=torch.float16)`` only specifies
        the reduction dtype to be low precision, and DDP will not cast
        parameters or buffers.

    .. note:: If a ``reduce_dtype`` is not specified, then gradient reduction
        happens in ``param_dtype`` if specified or the original parameter dtype
        otherwise. For example, ``_MixedPrecision(param_dtype=torch.float16)``
        would result in communication occurring in fp16.
    """

    param_dtype: Optional[torch.dtype] = None
    reduce_dtype: Optional[torch.dtype] = None
    buffer_dtype: Optional[torch.dtype] = None
    # TODO (rohan-varma): keep_low_precision_grads: bool = False
    # TODO (rohan-varma): APIs to allow users to run batchnorm and layernorm
    # in full precision. For DDP, this can be implemented by not performing the
    # parameter cast for BN and LN units.


def _cast_buffers(mixed_precision_config, root_module):
    """
    Casts buffers to the given ``buffer_dtype``.
    """
    for buf in root_module.buffers():
        if hasattr(buf, "_ddp_ignored") and buf._ddp_ignored:
            continue

        buf.data = buf.to(dtype=mixed_precision_config.buffer_dtype)


def _setup_mixed_precision_params(mixed_precision_config, root_module):
    """
    Creates and frees storage for the mixed precision parameters.
    """
    for param in root_module.parameters():
        # Do not setup mixed precision for DDP ignored parameters.
        if hasattr(param, "_ddp_ignored") and param._ddp_ignored:
            continue

        if not hasattr(param, "_mp_param"):
            param._mp_param = torch.zeros_like(
                param,
                device=param.device,
                dtype=mixed_precision_config.param_dtype,
                requires_grad=param.requires_grad,
            )
            _free_storage(param._mp_param)
            # _fp_param will point to the full precision param so it can be switched
            # back to at the end of forward / backward.
            param._fp_param = param.data


def _cast_forward_inputs(
    input_dtype: Optional[torch.dtype],
    *args: Any,
    **kwargs: Any,
) -> Tuple[Any, Any]:
    """
    Casts input args and kwargs to the given input_dtype. Note that only
    floating point tensors are cast.
    """

    def cast_fn(x: torch.Tensor) -> torch.Tensor:
        if not torch.is_floating_point(x) or x.dtype == input_dtype:
            return x
        return x.to(input_dtype)

    return (_apply_to_tensors(cast_fn, args), _apply_to_tensors(cast_fn, kwargs))


def _tree_flatten_with_rref(output):
    output_is_rref = RPC_AVAILABLE and isinstance(output, RRef)
    if output_is_rref:
        output_tensor_list, treespec = tree_flatten(output.local_value())
    else:
        output_tensor_list, treespec = tree_flatten(output)
    # Need to return flattened tensors, spec to re-pack them, as well
    # as if the return type was actually an RRef to reconstruct.
    return output_tensor_list, treespec, output_is_rref


def _tree_unflatten_with_rref(output, treespec, output_is_rref):
    output = tree_unflatten(output, treespec)
    if output_is_rref:
        output = RRef(output)
    return output


def _find_tensors(obj):
    r"""
    Recursively find all tensors contained in the specified object.
    """
    if RPC_AVAILABLE and isinstance(obj, RRef):
        # If the current node is the owner of the RRef, unwrap it and try to
        # find Tensors.
        # TODO: Expand to remote RRefs.
        if obj.is_owner():
            return _find_tensors(obj.local_value())
    if isinstance(obj, torch.Tensor):
        return [obj]
    if isinstance(obj, (list, tuple)):
        return itertools.chain(*map(_find_tensors, obj))
    if isinstance(obj, dict):
        return itertools.chain(*map(_find_tensors, obj.values()))
    if is_dataclass(obj):
        return itertools.chain(
            *map(_find_tensors, (getattr(obj, f.name) for f in fields(obj)))
        )

    return []


def _dump_DDP_relevant_env_vars():
    relevant_env_vars = [
        "RANK",
        "LOCAL_RANK",
        "WORLD_SIZE",
        "MASTER_PORT",
        "MASTER_ADDR",
        "CUDA_VISIBLE_DEVICES",
        "GLOO_SOCKET_IFNAME",
        "GLOO_DEVICE_TRANSPORT",
        "NCCL_SOCKET_IFNAME",
        "NCCL_BLOCKING_WAIT",
        "NCCL_DEBUG",
        "NCCL_DEBUG_SUBSYS",
        "NCCL_IB_DISABLE",
        # More NCCL env vars:
        "NCCL_P2P_DISABLE",
        "NCCL_P2P_LEVEL",
        "NCCL_SHM_DISABLE",
        "NCCL_SOCKET_NTHREADS",
        "NCCL_NSOCKS_PERTHREAD",
        "NCCL_BUFFSIZE",
        "NCCL_NTHREADS",
        "NCCL_RINGS",
        "NCCL_MAX_NCHANNELS",
        "NCCL_MIN_NCHANNELS",
        "NCCL_CHECKS_DISABLE",
        "NCCL_CHECK_POINTERS",
        "NCCL_LAUNCH_MODE",
        "NCCL_IB_HCA",
        "NCCL_IB_TIMEOUT",
        "NCCL_IB_RETRY_CNT",
        "NCCL_IB_GID_INDEX",
        "NCCL_IB_SL",
        "NCCL_IB_TC",
        "NCCL_IB_AR_THRESHOLD",
        "NCCL_IB_CUDA_SUPPORT",
        "NCCL_NET_GDR_LEVEL",
        "NCCL_NET_GDR_READ",
        "NCCL_SINGLE_RING_THRESHOLD",
        "NCCL_LL_THRESHOLD",
        "NCCL_TREE_THRESHOLD",
        "NCCL_ALGO",
        "NCCL_PROTO",
        "NCCL_IGNORE_CPU_AFFINITY",
        "NCCL_DEBUG_FILE",
        "NCCL_COLLNET_ENABLE",
        "NCCL_TOPO_FILE",
        "NCCL_TOPO_DUMP_FILE",
        "NCCL_ASYNC_ERROR_HANDLING",
    ]
    formatted_output = ""
    for var in relevant_env_vars:
        value = os.environ[var] if var in os.environ else "N/A"
        formatted_output += "env:%s=%s\n" % (var, value)
    print(formatted_output)


class _BufferCommHookLocation(Enum):
    PRE_FORWARD = auto()
    POST_FORWARD = auto()


@dataclass
class _BufferCommHook:
    buffer_comm_hook: Callable
    buffer_comm_hook_state: Any
    buffer_comm_hook_location: _BufferCommHookLocation


# Add a DDPSink to run various functions when backwards starts, such as
# queueing call back of out-most backward/graph task,
# this helps call back is fired after all gradients' calculation
# is completed.
class _DDPSink(Function):
    @staticmethod
    def forward(ctx, reducer, state_dict, *inputs):
        # set_materialize_grads(False) will ensure that None gradients stay as
        # None and are not filled with zeros.
        ctx.set_materialize_grads(False)
        ctx.reducer = reducer
        ctx.state_dict = state_dict
        ret = tuple(
            inp.clone() if isinstance(inp, torch.Tensor) else inp for inp in inputs
        )
        return ret

    @staticmethod
    def backward(ctx, *grad_outputs):
        # Enqueue delay allreduce for static graph training on the first
        # iteration.
        if ctx.state_dict["static_graph"] and ctx.state_dict["num_iterations"] == 1:
            Variable._execution_engine.queue_callback(  # type: ignore[call-arg,misc]
                ctx.reducer._delay_all_reduce
            )

        return (None, None, *grad_outputs)


class _DDPJoinHook(JoinHook):
    def __init__(self, ddp, divide_by_initial_world_size):
        """
        Sets config variables for internal usage.
        """
        assert isinstance(ddp, DistributedDataParallel), (
            "DDP join hook requires passing in a DistributedDataParallel "
            "instance as the state"
        )
        assert ddp.logger is not None
        ddp.logger._set_uneven_input_join()
        self.ddp = ddp
        self.ddp._divide_by_initial_world_size = divide_by_initial_world_size
        super().__init__()

    def main_hook(self):
        """
        Shadows the DDP collective communication operations in the forward and
        backward passes.
        """
        ddp = self.ddp
        # Buckets are rebuilt only once during a training period
        ddp.reducer._rebuild_buckets()

        # Schedule a broadcast if we are syncing module buffers in the
        # forward pass
        # TODO: make DDP uneven inputs context manager support buffer
        # comm hook (https://github.com/pytorch/pytorch/issues/65436)
        ddp._check_and_sync_module_buffers()

        # Check if need to sync in the backward pass
        work = ddp._check_global_requires_backward_grad_sync(is_joined_rank=True)
        work.wait()
        should_sync_backwards = work.result()[0].item() != 0
        # Forward parameter sync is disabled in the next iteration if we
        # are skipping gradient sync this iteration, so set
        # `require_forward_param_sync` accordingly
        ddp.require_forward_param_sync = should_sync_backwards
        if not should_sync_backwards:
            return

        # Schedule one allreduce per gradient bucket to match the backward
        # pass allreduce
        ddp._match_all_reduce_for_bwd_pass()

        # Check if we need to allreduce locally unused parameters
        if ddp.find_unused_parameters:
            ddp._match_unused_params_allreduce()

        # Rebuilt parameters are pushed only once during a training period
        ddp.reducer._push_all_rebuilt_params()

    def post_hook(self, is_last_joiner: bool):
        """
        Syncs the final model to ensure that the model is the same across all
        processes.
        """
        self.ddp._sync_final_model(is_last_joiner)


class DistributedDataParallel(Module, Joinable):
    r"""Implements distributed data parallelism that is based on
    ``torch.distributed`` package at the module level.

    This container provides data parallelism by synchronizing gradients
    across each model replica. The devices to synchronize across are
    specified by the input ``process_group``, which is the entire world
    by default. Note that ``DistributedDataParallel`` does not chunk or
    otherwise shard the input across participating GPUs; the user is
    responsible for defining how to do so, for example through the use
    of a :class:`DistributedSampler`.

    See also: :ref:`distributed-basics` and :ref:`cuda-nn-ddp-instead`.
    The same constraints on input as in :class:`torch.nn.DataParallel` apply.

    Creation of this class requires that ``torch.distributed`` to be already
    initialized, by calling :func:`torch.distributed.init_process_group`.

    ``DistributedDataParallel`` is proven to be significantly faster than
    :class:`torch.nn.DataParallel` for single-node multi-GPU data
    parallel training.

    To use ``DistributedDataParallel`` on a host with N GPUs, you should spawn
    up ``N`` processes, ensuring that each process exclusively works on a single
    GPU from 0 to N-1. This can be done by either setting
    ``CUDA_VISIBLE_DEVICES`` for every process or by calling:

        >>> # xdoctest: +SKIP("undefined variables")
        >>> torch.cuda.set_device(i)

    where i is from 0 to N-1. In each process, you should refer the following
    to construct this module:

        >>> # xdoctest: +SKIP("undefined variables")
        >>> torch.distributed.init_process_group(
        >>>     backend='nccl', world_size=N, init_method='...'
        >>> )
        >>> model = DistributedDataParallel(model, device_ids=[i], output_device=i)

    In order to spawn up multiple processes per node, you can use either
    ``torch.distributed.launch`` or ``torch.multiprocessing.spawn``.

    .. note::
        Please refer to `PyTorch Distributed Overview <https://pytorch.org/tutorials/beginner/dist_overview.html>`__
        for a brief introduction to all features related to distributed training.

    .. note::
        ``DistributedDataParallel`` can be used in conjunction with
        :class:`torch.distributed.optim.ZeroRedundancyOptimizer` to reduce
        per-rank optimizer states memory footprint. Please refer to
        `ZeroRedundancyOptimizer recipe <https://pytorch.org/tutorials/recipes/zero_redundancy_optimizer.html>`__
        for more details.

    .. note:: ``nccl`` backend is currently the fastest and highly recommended
        backend when using GPUs. This applies to both single-node and
        multi-node distributed training.

    .. note:: This module also supports mixed-precision distributed training.
        This means that your model can have different types of parameters such
        as mixed types of ``fp16`` and ``fp32``, the gradient reduction on these
        mixed types of parameters will just work fine.

    .. note:: If you use ``torch.save`` on one process to checkpoint the module,
        and ``torch.load`` on some other processes to recover it, make sure that
        ``map_location`` is configured properly for every process. Without
        ``map_location``, ``torch.load`` would recover the module to devices
        where the module was saved from.

    .. note:: When a model is trained on ``M`` nodes with ``batch=N``, the
        gradient will be ``M`` times smaller when compared to the same model
        trained on a single node with ``batch=M*N`` if the loss is summed (NOT
        averaged as usual) across instances in a batch (because the gradients
        between different nodes are averaged). You should take this into
        consideration when you want to obtain a mathematically equivalent
        training process compared to the local training counterpart. But in most
        cases, you can just treat a DistributedDataParallel wrapped model, a
        DataParallel wrapped model and an ordinary model on a single GPU as the
        same (E.g. using the same learning rate for equivalent batch size).

    .. note::
        Parameters are never broadcast between processes. The module performs
        an all-reduce step on gradients and assumes that they will be modified
        by the optimizer in all processes in the same way. Buffers
        (e.g. BatchNorm stats) are broadcast from the module in process of rank
        0, to all other replicas in the system in every iteration.

    .. note::
        If you are using DistributedDataParallel in conjunction with the
        :ref:`distributed-rpc-framework`, you should always use
        :meth:`torch.distributed.autograd.backward` to compute gradients and
        :class:`torch.distributed.optim.DistributedOptimizer` for optimizing
        parameters.

        Example::

            >>> # xdoctest: +SKIP("undefined variables")
            >>> import torch.distributed.autograd as dist_autograd
            >>> from torch.nn.parallel import DistributedDataParallel as DDP
            >>> import torch
            >>> from torch import optim
            >>> from torch.distributed.optim import DistributedOptimizer
            >>> import torch.distributed.rpc as rpc
            >>> from torch.distributed.rpc import RRef
            >>>
            >>> t1 = torch.rand((3, 3), requires_grad=True)
            >>> t2 = torch.rand((3, 3), requires_grad=True)
            >>> rref = rpc.remote("worker1", torch.add, args=(t1, t2))
            >>> ddp_model = DDP(my_model)
            >>>
            >>> # Setup optimizer
            >>> optimizer_params = [rref]
            >>> for param in ddp_model.parameters():
            >>>     optimizer_params.append(RRef(param))
            >>>
            >>> dist_optim = DistributedOptimizer(
            >>>     optim.SGD,
            >>>     optimizer_params,
            >>>     lr=0.05,
            >>> )
            >>>
            >>> with dist_autograd.context() as context_id:
            >>>     pred = ddp_model(rref.to_here())
            >>>     loss = loss_func(pred, target)
            >>>     dist_autograd.backward(context_id, [loss])
            >>>     dist_optim.step(context_id)

    .. note::
        DistributedDataParallel currently offers limited support for gradient
        checkpointing with :meth:`torch.utils.checkpoint`. DDP will work as
        expected when there are no unused parameters in the model and each layer
        is checkpointed at most once (make sure you are not passing
        `find_unused_parameters=True` to DDP). We currently do not support the
        case where a layer is checkpointed multiple times, or when there unused
        parameters in the checkpointed model.

    .. note::
        To let a non-DDP model load a state dict from a DDP model,
        :meth:`~torch.nn.modules.utils.consume_prefix_in_state_dict_if_present`
        needs to be applied to strip the prefix "module." in the DDP state dict before loading.

    .. warning::
        Constructor, forward method, and differentiation of the output (or a
        function of the output of this module) are distributed synchronization
        points. Take that into account in case different processes might be
        executing different code.

    .. warning::
        This module assumes all parameters are registered in the model by the
        time it is created. No parameters should be added nor removed later.
        Same applies to buffers.

    .. warning::
        This module assumes all parameters are registered in the model of each
        distributed processes are in the same order. The module itself will
        conduct gradient ``allreduce`` following the reverse order of the
        registered parameters of the model. In other words, it is users'
        responsibility to ensure that each distributed process has the exact
        same model and thus the exact same parameter registration order.

    .. warning::
        This module allows parameters with non-rowmajor-contiguous strides.
        For example, your model may contain some parameters whose
        :class:`torch.memory_format` is ``torch.contiguous_format``
        and others whose format is ``torch.channels_last``.  However,
        corresponding parameters in different processes must have the
        same strides.

    .. warning::
        This module doesn't work with :func:`torch.autograd.grad` (i.e. it will
        only work if gradients are to be accumulated in ``.grad`` attributes of
        parameters).

    .. warning::
        If you plan on using this module with a ``nccl`` backend or a ``gloo``
        backend (that uses Infiniband), together with a DataLoader that uses
        multiple workers, please change the multiprocessing start method to
        ``forkserver`` (Python 3 only) or ``spawn``. Unfortunately
        Gloo (that uses Infiniband) and NCCL2 are not fork safe, and you will
        likely experience deadlocks if you don't change this setting.

    .. warning::
        You should never try to change your model's parameters after wrapping
        up your model with ``DistributedDataParallel``. Because, when
        wrapping up your model with ``DistributedDataParallel``, the constructor
        of ``DistributedDataParallel`` will register the additional gradient
        reduction functions on all the parameters of the model itself at the
        time of construction. If you change the model's parameters afterwards,
        gradient reduction functions no longer match the correct set of
        parameters.

    .. warning::
        Using ``DistributedDataParallel`` in conjunction with the
        :ref:`distributed-rpc-framework` is experimental and subject to change.

    Args:
        module (Module): module to be parallelized
        device_ids (list of int or torch.device): CUDA devices.
                   1) For single-device modules, ``device_ids`` can
                   contain exactly one device id, which represents the only
                   CUDA device where the input module corresponding to this process resides.
                   Alternatively, ``device_ids`` can also be ``None``.
                   2) For multi-device modules and CPU modules,
                   ``device_ids`` must be ``None``.

                   When ``device_ids`` is ``None`` for both cases,
                   both the input data for the forward pass and the actual module
                   must be placed on the correct device.
                   (default: ``None``)
        output_device (int or torch.device): Device location of output for
                      single-device CUDA modules. For multi-device modules and
                      CPU modules, it must be ``None``, and the module itself
                      dictates the output location. (default: ``device_ids[0]``
                      for single-device modules)
        broadcast_buffers (bool): Flag that enables syncing (broadcasting)
                          buffers of the module at beginning of the ``forward``
                          function. (default: ``True``)
        process_group: The process group to be used for distributed data
                       all-reduction. If ``None``, the default process group, which
                       is created by :func:`torch.distributed.init_process_group`,
                       will be used. (default: ``None``)
        bucket_cap_mb: ``DistributedDataParallel`` will bucket parameters into
                       multiple buckets so that gradient reduction of each
                       bucket can potentially overlap with backward computation.
                       :attr:`bucket_cap_mb` controls the bucket size in
                       MegaBytes (MB). (default: 25)
        find_unused_parameters (bool): Traverse the autograd graph from all
                               tensors contained in the return value of the
                               wrapped module's ``forward`` function. Parameters
                               that don't receive gradients as part of this
                               graph are preemptively marked as being ready to
                               be reduced. In addition, parameters that may have
                               been used in the wrapped module's ``forward``
                               function but were not part of loss computation and
                               thus would also not receive gradients are
                               preemptively marked as ready to be reduced.
                               (default: ``False``)
        check_reduction: This argument is deprecated.
        gradient_as_bucket_view (bool): When set to ``True``, gradients will be views
                      pointing to different offsets of ``allreduce`` communication
                      buckets. This can reduce peak memory usage, where the
                      saved memory size will be equal to the total gradients
                      size. Moreover, it avoids the overhead of copying between
                      gradients and ``allreduce`` communication buckets. When
                      gradients are views, ``detach_()`` cannot be called on the
                      gradients. If hitting such errors, please fix it by
                      referring to the :meth:`~torch.optim.Optimizer.zero_grad`
                      function in ``torch/optim/optimizer.py`` as a solution.
                      Note that gradients will be views after first iteration, so
                      the peak memory saving should be checked after first iteration.
        static_graph (bool): When set to ``True``, DDP knows the trained graph is
                     static. Static graph means 1) The set of used and unused
                     parameters will not change during the whole training loop; in
                     this case, it does not matter whether users set
                     ``find_unused_parameters = True`` or not. 2) How the graph is trained
                     will not change during the whole training loop (meaning there is
                     no control flow depending on iterations).
                     When static_graph is set to be ``True``, DDP will support cases that
                     can not be supported in the past:
                     1) Reentrant backwards.
                     2) Activation checkpointing multiple times.
                     3) Activation checkpointing when model has unused parameters.
                     4) There are model parameters that are outside of forward function.
                     5) Potentially improve performance when there are unused parameters,
                     as DDP will not search graph in each iteration to detect unused
                     parameters when static_graph is set to be ``True``.
                     To check whether you can set static_graph to be ``True``, one way is to
                     check ddp logging data at the end of your previous model training,
                     if ``ddp_logging_data.get("can_set_static_graph") == True``, mostly you
                     can set ``static_graph = True`` as well.

                     Example::
                         >>> # xdoctest: +SKIP("undefined variables")
                         >>> model_DDP = torch.nn.parallel.DistributedDataParallel(model)
                         >>> # Training loop
                         >>> ...
                         >>> ddp_logging_data = model_DDP._get_ddp_logging_data()
                         >>> static_graph = ddp_logging_data.get("can_set_static_graph")
        delay_all_reduce_named_params (list of tuple of str and torch.nn.Parameter): a list
                    of named parameters whose all reduce will be delayed when the gradient of
                    the parameter specified in ``param_to_hook_all_reduce`` is ready. Other
                    arguments of DDP do not apply to named params specified in this argument
                    as these named params will be ignored by DDP reducer.
        param_to_hook_all_reduce (torch.nn.Parameter): a parameter to hook delayed all reduce
                    of parameters specified in ``delay_all_reduce_named_params``.


    Attributes:
        module (Module): the module to be parallelized.

    Example::

        >>> # xdoctest: +SKIP("undefined variables")
        >>> torch.distributed.init_process_group(backend='nccl', world_size=4, init_method='...')
        >>> net = torch.nn.parallel.DistributedDataParallel(model)
    """

    # used to track whether the given thread is inside ddp forward for torchdynamo purposes
    _active_ddp_module = None

    def __init__(
        self,
        module,
        device_ids=None,
        output_device=None,
        dim=0,
        broadcast_buffers=True,
        process_group=None,
        bucket_cap_mb=25,
        find_unused_parameters=False,
        check_reduction=False,
        gradient_as_bucket_view=False,
        static_graph=False,
        delay_all_reduce_named_params=None,
        param_to_hook_all_reduce=None,
        mixed_precision: Optional[_MixedPrecision] = None,
    ):
        super().__init__()
        Joinable.__init__(self)
        self.logger = None
        if bool(delay_all_reduce_named_params is not None) != bool(
            param_to_hook_all_reduce is not None
        ):
            self._log_and_throw(
                ValueError,
                "delay_all_reduce_named_params and param_to_hook_all_reduce "
                "need to be set at the same time.",
            )

        self._delay_all_reduce_params = []
        if hasattr(module, "_ddp_params_and_buffers_to_ignore"):
            self.parameters_to_ignore = set(module._ddp_params_and_buffers_to_ignore)
        else:
            self.parameters_to_ignore = set()
        if delay_all_reduce_named_params is not None:
            for name, param in delay_all_reduce_named_params:
                self.parameters_to_ignore.add(name)
                self._delay_all_reduce_params.append(param)

        self._module_parameters = [
            p
            for n, p in module.named_parameters()
            if n not in self.parameters_to_ignore
        ]
        if not any((p.requires_grad for p in self._module_parameters)):
            if len(self._delay_all_reduce_params):
                logger.info("Delay the AllReduce of all parameters.")
            else:
                self._log_and_throw(
                    RuntimeError,
                    "DistributedDataParallel is not needed when a module "
                    "doesn't have any parameter that requires a gradient.",
                )

        if device_ids is not None and len(device_ids) > 1:
            self._log_and_throw(
                ValueError,
                "device_ids can only be None or contain a single element.",
            )

        self.is_multi_device_module = (
            len({p.device for p in self._module_parameters}) > 1
        )
        distinct_device_types = {
            p.device.type for p in self._module_parameters if p.device is not None
        }
        if len(distinct_device_types) != 1:
            self._log_and_throw(
                ValueError,
                "DistributedDataParallel's input module must be on "
                "the same type of devices, but input module parameters locate in {}.".format(
                    distinct_device_types
                ),
            )

        self.device_type = list(distinct_device_types)[0]

        if (
            device_ids is None
            or len(device_ids) == 0  # For backward compatibility.
            or self.device_type == "cpu"
            or self.is_multi_device_module
        ):
            if device_ids or output_device:
                self._log_and_throw(
                    ValueError,
                    "DistributedDataParallel device_ids and output_device arguments "
                    "only work with single-device/multiple-device GPU modules or CPU modules, "
                    "but got device_ids {}, output_device {}, and module parameters {}.".format(
                        device_ids,
                        output_device,
                        {p.device for p in self._module_parameters},
                    ),
                )

            self.device_ids = None
            self.output_device = None
        else:
            self.device_ids = [_get_device_index(x, True) for x in device_ids]

            if output_device is None:
                output_device = device_ids[0]

            self.output_device = _get_device_index(output_device, True)

        if process_group is None:
            self.process_group = _get_default_group()
        else:
            self.process_group = process_group

        self.static_graph = False
        self.dim = dim
        self.module = module
        self.device = list(self._module_parameters)[0].device
        self.broadcast_buffers = broadcast_buffers
        self.find_unused_parameters = find_unused_parameters
        self.require_backward_grad_sync = True
        self.require_forward_param_sync = True
        self.gradient_as_bucket_view = gradient_as_bucket_view
        self.mixed_precision = mixed_precision
        if self.mixed_precision is not None:
            logger.warning("Received mixed precision config %s", self.mixed_precision)

        if check_reduction:
            # This argument is no longer used since the reducer
            # will ensure reduction completes even if some parameters
            # do not receive gradients.
            warnings.warn(
                "The `check_reduction` argument in `DistributedDataParallel` "
                "module is deprecated. Please avoid using it."
            )

        # Check that a module does not have Uninitialized parameters
        for param in self._module_parameters:
            if isinstance(param, torch.nn.parameter.UninitializedParameter):
                self._log_and_throw(
                    RuntimeError,
                    "Modules with uninitialized parameters can't be used with `DistributedDataParallel`. "
                    "Run a dummy forward pass to correctly initialize the modules",
                )
        # used for intra-node param sync and inter-node sync as well
        self.broadcast_bucket_size = int(250 * 1024 * 1024)

        # reduction bucket size
        self.bucket_bytes_cap = int(bucket_cap_mb * 1024 * 1024)
        # Whether to perform input tensor CPU to GPU copies on a side-stream
        self.use_side_stream_for_tensor_copies = (
            os.environ.get("PYTORCH_DDP_USE_SIDE_STREAM", "1") == "1"
        )

        # Initialize gradient buffers and register all reduce hook
        self._delay_grad_buffer = None
        self._delay_grad_views: List[torch.Tensor] = []
        self._delay_all_reduce_all_params = False
        if len(self._delay_all_reduce_params) != 0:
            self._register_delay_all_reduce_hook(
                bucket_cap_mb=bucket_cap_mb,
                process_group=self.process_group,
                param_to_hook_all_reduce=param_to_hook_all_reduce,
                device_ids=device_ids,
            )
            if self._delay_all_reduce_all_params:
                return

        # Build parameters for reducer.
        parameters, expect_sparse_gradient = self._build_params_for_reducer()
        # Verify model equivalence.
        _verify_param_shape_across_processes(self.process_group, parameters)
        # Sync params and buffers. Ensures all DDP models start off at the same value.
        _sync_module_states(
            module=self.module,
            process_group=self.process_group,
            broadcast_bucket_size=self.broadcast_bucket_size,
            src=0,
            params_and_buffers_to_ignore=self.parameters_to_ignore,
        )
        # In debug mode, build a mapping of parameter index -> parameter.
        param_to_name_mapping = self._build_debug_param_to_name_mapping(parameters)

        # Builds reducer.
        self._ddp_init_helper(
            parameters,
            expect_sparse_gradient,
            param_to_name_mapping,
            static_graph,
        )
        if self.mixed_precision is not None:
            _setup_mixed_precision_params(self.mixed_precision, self.module)
            _cast_buffers(self.mixed_precision, self.module)
            # Stream used for async low precision copies.
            self._mp_stream = torch.cuda.Stream()
            self._submodule_to_event = defaultdict(deque)  # type: ignore[var-annotated]
            # Add forward pre-hook to root module to kick off copies to lower
            # precision.
            self.module.register_forward_pre_hook(
                self._root_copy_hook, prepend=False, with_kwargs=True
            )
            # Add forward pre hook to all submodules to wait for copy events
            # before running computation.
            for module in self.module.modules():
                module.register_forward_pre_hook(
                    self._module_wait_for_copy_hook,
                    prepend=False,
                    with_kwargs=True,
                )
            # Set up callbacks in backward to upcast and use full precision
            # params. TODO (rohan-varma): Make this compose with general
            # comm hooks and apply_optimizer_in_backward. Importing inline to
            # avoid circular import issue.
            from torch.distributed.algorithms.ddp_comm_hooks.mixed_precision_hooks import (
                _AllreduceUpcastHookState,
                _reducer_allreduce_and_upcast_hook,
            )

            upcast_hook_state = _AllreduceUpcastHookState(
                ddp_weakref=weakref.ref(self),
                upcast_stream=torch.cuda.Stream(),
            )
            self.register_comm_hook(
                upcast_hook_state,
                _reducer_allreduce_and_upcast_hook,
            )
            # Inform reducer of reduced precision param dtype for correctness
            # of type checks between gradient and bucket.
            self.reducer._set_mixed_precision_param_dtype(  # type: ignore[attr-defined]
                self.mixed_precision.param_dtype
            )

        self._has_rebuilt_buckets = False

        if static_graph:
            self._set_static_graph()

        self._setup_in_backward_optimizers()

    def _register_delay_all_reduce_hook(
        self,
        bucket_cap_mb,
        process_group,
        param_to_hook_all_reduce,
        device_ids,
    ):
        # 1. Create gradient buffer
        device = torch.device("cpu") if device_ids is None else device_ids[0]
        self._delay_grad_buffer = torch.zeros(
            sum([p.numel() for p in self._delay_all_reduce_params]),
            device=device,
        )

        # 2. Broadcast the parameters
        detached_params = [p.detach() for p in self._delay_all_reduce_params]
        dist._broadcast_coalesced(process_group, detached_params, bucket_cap_mb, 0)

        # 3. Hook all reduce to the specified parameter
        world_size = dist.get_world_size(process_group)

        def _delayed_all_reduce(grad):
            self._delay_grad_buffer.div_(world_size)  # type: ignore[union-attr]
            _ = dist.all_reduce(
                self._delay_grad_buffer, group=process_group, async_op=True
            )
            return grad

        param_to_hook_all_reduce.register_hook(_delayed_all_reduce)

        # 4. Build tensor views for gradients
        offset = 0
        for param in self._delay_all_reduce_params:
            grad_view = self._delay_grad_buffer[offset : (offset + param.numel())].view(
                param.shape
            )
            self._delay_grad_views.append(grad_view)
            offset = offset + param.numel()

        # 5. Check whether the all reduce of all params requiring grad is delayed.
        for module_name, module in self.module.named_modules():
            for param_name, param in module.named_parameters(recurse=False):
                if param.requires_grad:
                    full_name = f"{module_name}.{param_name}"
                    if full_name not in self.parameters_to_ignore:
                        # There is at least a param whose all reduce will not be delayed.
                        # In this case, we should not set self._delay_all_reduce_all_params
                        # to True.
                        return
        self._delay_all_reduce_all_params = True

    def _setup_in_backward_optimizers(self):
        # Check if user has used apply_optim_in_backward to overlap optimizer
        # step + DDP backward. Current constraints:
        # 1. Only allreduce is supported at the moment, no custom communication.
        # 2. For DDP-managed parameters that have their optimizer run in
        # backward, their gradients are set to ``None``. If your use case
        # requires DDP parameters grad not to be set to ``None`` after their
        # in-backward optimizer runs, please ping
        # https://github.com/pytorch/pytorch/issues/90052.
        # NOTE: we use self._module_parameters instead of .parameters() since
        # the former excludes ignored (non-DDP managed) parameters.
        if any(
            hasattr(p, '_in_backward_optimizers') for p in self._module_parameters
        ):
            # Remove hooks that apply_optim_in_backward had registered because
            # DDP customizes how optimizer is overlapped with backward due to
            # the allreduce.
            param_to_handle_map = (
                dist.optim.apply_optimizer_in_backward.param_to_optim_hook_handle_map
            )
            for p in self._module_parameters:
                for handle in param_to_handle_map.get(p, []):
                    handle.remove()

            # Need a weakref to DDP instance to run all_reduce (from reducer)
            # and get managed DDP parameters.
            ddp_weakref = weakref.ref(self)
            # Note: importing in function, otherwise this will cause a circular
            # import.
            from torch.distributed.algorithms.ddp_comm_hooks.optimizer_overlap_hooks import (
                _apply_optim_in_backward_hook,
            )
            self.register_comm_hook(
                ddp_weakref,
                _apply_optim_in_backward_hook(
                    gradient_is_bucket_view=self.gradient_as_bucket_view
                ),
            )

<<<<<<< HEAD
            self.reducer._set_optimizer_in_backward()
=======
            # TODO (rohan-varma): this is a workaround that allows users to
            # disable the default behavior of DDP managed parameters with
            # optimizer running in backwards having their gradients all set to None.
            # Currently, it is an "all or nothing behavior" where DDP will set
            # no grads to None or all of them, relaxing this behavior will be
            # done dependent on use cases.
            if os.getenv("DDP_OVERLAPPED_OPTIM_SET_GRADS_TO_NONE", "1") != "0":
                warnings.warn(
                    "DDP + apply_optim_in_backward will currently set all "
                    "parameter gradients to None. If this is not the desired "
                    "behavior, please set env variable "
                    "DDP_OVERLAPPED_OPTIM_SET_GRADS_TO_NONE=0, and manually set"
                    "gradients to None/zero as desired."
                )
                self.reducer._set_grads_to_none()  # type: ignore[attr-defined]
>>>>>>> d51d6b35

    def _fire_reducer_autograd_hook(self, idx, *unused):
        """
        Fires the reducer's autograd hook to allreduce params in a Reducer bucket.
        Note that this is only used during mixed precision training as the
        Reducer's hooks installed during construction time would not be called
        as we're working in the low precision parameter setting.
        """
        self.reducer._autograd_hook(idx)  # type: ignore[attr-defined]

    def _root_copy_hook(self, *args: Any, **kwargs: Any) -> None:
        """
        When training with DDP mixed precision, this root pre-forward hook kicks
        off low precision copies on a separate stream and creates respective
        events to wait for them.
        """
        # Clear out previous iteration submodule to event. This is because we
        # may have populated some events for modules that didn't end up being
        # used.
        self._submodule_to_event = defaultdict(deque)  # type: ignore[var-annotated]
        with torch.cuda.stream(self._mp_stream):
            for submodule in self.module.modules():
                for param in submodule.parameters(recurse=False):
                    # Do not cast DDP ignored parameters.
                    if hasattr(param, "_ddp_ignored") and param._ddp_ignored:
                        continue
                    _alloc_storage(param._mp_param, param.size())
                    # copy() implicitly casts to low precision
                    with torch.no_grad():
                        param._mp_param.copy_(param.data)
                        # TODO: when zero_grad(set_to_none=False) or in grad
                        # accumulation case, accumulated grads can be in fp32
                        # which can cause errors when running DDP backwards due
                        # to mismatched incoming and accumulated gradient types.
                        # So we manually cast the accumulated grad down for now,
                        # in the future we may shift to FSDP style gradient
                        # accumulation management where the accumulated gradient
                        # is saved and .grad field is set to None, bypassing
                        # this issue.
                        if param.grad is not None:
                            param.grad.data = param.grad.to(
                                self.mixed_precision.param_dtype  # type: ignore[union-attr]
                            )
                    param.data = param._mp_param
                copy_event = torch.cuda.Event()
                copy_event.record()
                self._submodule_to_event[submodule].append(copy_event)

    def _module_wait_for_copy_hook(
        self,
        module,
        *args: Any,
        **kwargs: Any,
    ) -> None:
        """
        Before carrying out computation, wait on the appropriate event to ensure
        low precision copies have finished.
        """
        try:
            event = self._submodule_to_event[module].popleft()
        except IndexError:
            # copy event has already been waited on
            return

        event.wait(stream=torch.cuda.current_stream())
        for p in module.parameters(recurse=False):
            # Don't register hooks if param does not require grad
            if not p.requires_grad or (hasattr(p, "_ddp_ignored") and p._ddp_ignored):
                continue
            # We need to register autograd hook here instead of DDP's ctor
            # since we're working with the low precision param. Register them
            # via obtaining the gradient accumulator.
            tmp = p.expand_as(p)
            grad_acc = tmp.grad_fn.next_functions[0][0]

            hook = grad_acc.register_hook(
                functools.partial(self._fire_reducer_autograd_hook, p._idx)
            )
            p._ddp_mp_hook_state = (grad_acc, hook)

    def _log_and_throw(self, err_type, err_msg):
        if self.logger is not None:
            self.logger.set_error_and_log(f"{str(err_type)}: {err_msg}")
        raise err_type(err_msg)

    def _ddp_init_helper(
        self,
        parameters,
        expect_sparse_gradient,
        param_to_name_mapping,
        static_graph,
    ):
        """
        Initialization helper function that does the following:
        (1) bucketing the parameters for reductions
        (2) resetting the bucketing states
        (3) registering the grad hooks
        (4) Logging construction-time DDP logging data
        (5) passing a handle of DDP to SyncBatchNorm Layer
        """
        self.num_iterations = 0
        # Notice, the parameters order is not in the order in which they are used,
        # especially in models with control flow.
        #
        # Alongside parameters are not presented in the real execution order,
        # if a certain model happens to also
        #   1) have other collectives comm ops in its backward graph.
        #   2) have unused parameter in subset ranks of the whole world.
        # bucketing could insert ALL-REDUCE comm op too early on the rank with unused parameter,
        # matching up with other collectives comm ops on other ranks unexpectedly.
        #
        # In order to handle this corner case, when the parameters are not in the real execution order,
        # we don't do bucketing, thus only one ALL-REDUCE is inserted after all the gradients
        # of the whole graph are computed.
        #
        # Notice, here we only disable bucketing for the first iteration.
        # After the first iteration, it's OK to rebuild buckets,
        # because "bucket rebuild" bucketizes parameters based on its real execution order in backward graph.

        # Can remove this branching once #73732 is landed.
        if static_graph is True or self.find_unused_parameters is False:
            bucket_size_limits = [sys.maxsize]
        else:
            bucket_size_limits = [
                dist._DEFAULT_FIRST_BUCKET_BYTES,
                self.bucket_bytes_cap,
            ]
        (
            bucket_indices,
            per_bucket_size_limits,
        ) = dist._compute_bucket_assignment_by_size(
            parameters,
            bucket_size_limits,
            expect_sparse_gradient,
        )

        # Remember index for parameters if we are in mixed precision, as we
        # need to pass in index to Reducer's autograd hook via python.
        if self.mixed_precision is not None:
            for i, p in enumerate(parameters):
                p._idx = i

        # Note: reverse list of buckets because we want to approximate the
        # order in which their gradients are produced, and assume they
        # are used in the forward pass in the order they are defined.
        self.reducer = dist.Reducer(
            parameters,
            list(reversed(bucket_indices)),
            list(reversed(per_bucket_size_limits)),
            self.process_group,
            expect_sparse_gradient,
            # The bucket size limit is specified in the constructor.
            # Additionally, we allow for a single small bucket for parameters
            # that are defined first, such that their gradients don't spill into
            # a much larger bucket, adding unnecessary latency after gradient
            # computation finishes. Experiments showed 1MB is a reasonable value.
            self.bucket_bytes_cap,
            self.find_unused_parameters,
            self.gradient_as_bucket_view,
            param_to_name_mapping,
            # User can set dist._DEFAULT_FIRST_BUCKET_BYTES to tune DDP first
            # bucket.
            dist._DEFAULT_FIRST_BUCKET_BYTES,
        )

        self.logger = dist.Logger(self.reducer)
        # Set as a weak reference to avoid reference cycle between
        # logger and reducer.
        self.reducer.set_logger(self.logger)

        has_sync_bn = False
        for submodule in self.module.modules():
            if isinstance(submodule, torch.nn.SyncBatchNorm):
                has_sync_bn = True
                break

        # Set logging data that can be got during construction time.
        self.logger.set_construction_data_and_log(
            self.module.__class__.__name__,
            [] if self.device_ids is None else self.device_ids,
            -1 if self.output_device is None else self.output_device,
            self.broadcast_buffers,
            has_sync_bn,
            static_graph,
        )

        # passing a handle to torch.nn.SyncBatchNorm layer
        self._passing_sync_batchnorm_handle(self.module)

    def __getstate__(self):
        self._check_default_group()
        attrs = copy.copy(self.__dict__)
        del attrs["process_group"]
        del attrs["reducer"]
        del attrs["logger"]
        return attrs

    def __setstate__(self, state):
        # If serializable, then the process group should be the default one
        self.process_group = _get_default_group()
        super().__setstate__(state)
        self.__dict__.setdefault("require_forward_param_sync", True)
        self.__dict__.setdefault("require_backward_grad_sync", True)
        parameters, expect_sparse_gradient = self._build_params_for_reducer()
        # In debug mode, build a mapping of parameter index -> parameter.
        param_to_name_mapping = self._build_debug_param_to_name_mapping(parameters)
        # Builds reducer.
        self._ddp_init_helper(
            parameters,
            expect_sparse_gradient,
            param_to_name_mapping,
            self.static_graph,
        )
        if self.static_graph:
            self.reducer._set_static_graph()
            assert self.logger is not None
            self.logger._set_static_graph()

    def _build_params_for_reducer(self):
        # Build tuple of (module, parameter) for all parameters that require grads.
        modules_and_parameters = [
            (module, parameter)
            for module_name, module in self.module.named_modules()
            for parameter in [
                param
                # Note that we access module.named_parameters instead of
                # parameters(module). parameters(module) is only needed in the
                # single-process multi device case, where it accesses replicated
                # parameters through _former_parameters.
                for param_name, param in module.named_parameters(recurse=False)
                if param.requires_grad
                and f"{module_name}.{param_name}" not in self.parameters_to_ignore
            ]
        ]

        # Deduplicate any parameters that might be shared across child modules.
        memo = set()
        modules_and_parameters = [
            # "p not in memo" is the deduplication check.
            # "not memo.add(p)" is always True, and it's only there to cause "add(p)" if needed.
            (m, p)
            for m, p in modules_and_parameters
            if p not in memo and not memo.add(p)  # type: ignore[func-returns-value]
        ]

        # Build list of parameters.
        parameters = [parameter for _, parameter in modules_and_parameters]

        # Checks if a module will produce a sparse gradient.
        def produces_sparse_gradient(module):
            if isinstance(module, (torch.nn.Embedding, torch.nn.EmbeddingBag)):
                return module.sparse
            return False

        # Build list of booleans indicating whether or not to expect sparse
        # gradients for the corresponding parameters.
        expect_sparse_gradient = [
            produces_sparse_gradient(module) for module, _ in modules_and_parameters
        ]

        self._assign_modules_buffers()

        return parameters, expect_sparse_gradient

    def _assign_modules_buffers(self):
        """
        Assigns module buffers to self.modules_buffers which are then used to
        broadcast across ranks when broadcast_buffers=True. Note that this
        must be called every time buffers need to be synced because buffers can
        be reassigned by user module,
        see https://github.com/pytorch/pytorch/issues/63916.
        """
        # Collect buffers for modules, filtering out buffers that should be ignored.
        named_module_buffers = [
            (buffer, buffer_name)
            for buffer_name, buffer in self.module.named_buffers()
            if buffer_name not in self.parameters_to_ignore
        ]
        self.modules_buffers = [
            buffer for (buffer, buffer_name) in named_module_buffers
        ]
        # Dict[str, tensor] representing module buffers not ignored by DDP.
        self.named_module_buffers = {
            buffer_name: buffer for (buffer, buffer_name) in named_module_buffers
        }

    def _build_debug_param_to_name_mapping(self, parameters):
        if dist.get_debug_level() == dist.DebugLevel.OFF:
            return {}

        param_to_param_index = {parameters[i]: i for i in range(len(parameters))}
        param_set = set(parameters)
        param_index_to_param_fqn = {}
        for module_name, module in self.module.named_modules():
            for param_name, param in module.named_parameters(recurse=False):
                fqn = f"{module_name}.{param_name}"
                # Bypass ignored parameters since those are not reduced by DDP
                # to begin with.
                if fqn not in self.parameters_to_ignore and param.requires_grad:
                    if param not in param_set:
                        self._log_and_throw(
                            ValueError,
                            f"Param with name {fqn} found in module parameters, but not DDP parameters."
                            " This indicates a bug in DDP, please report an issue to PyTorch.",
                        )
                    param_index = param_to_param_index[param]
                    param_index_to_param_fqn[param_index] = fqn

        # Ensure we covered all parameters
        if len(param_set) != len(param_index_to_param_fqn):
            self._log_and_throw(
                ValueError,
                (
                    "Expected param to name mapping to cover all parameters, but"
                    f" got conflicting lengths: {len(param_set)} vs "
                    f"{len(param_index_to_param_fqn)}. This indicates a bug in DDP"
                    ", please report an issue to PyTorch."
                ),
            )

        return param_index_to_param_fqn

    def _get_parameters(self, m, recurse=True):
        """
        Returns a generator of module parameters
        """

        def model_parameters(m):
            ps = (
                m._former_parameters.values()
                if hasattr(m, "_former_parameters")
                else m.parameters(recurse=False)
            )
            yield from ps

        for m in m.modules() if recurse else [m]:
            yield from model_parameters(m)

    def _check_default_group(self):
        pickle_not_supported = False
        try:
            if self.process_group != _get_default_group():
                pickle_not_supported = True
        except RuntimeError:
            pickle_not_supported = True

        if pickle_not_supported:
            self._log_and_throw(
                RuntimeError,
                "DDP Pickling/Unpickling are only supported "
                "when using DDP with the default process "
                "group. That is, when you have called "
                "init_process_group and have not passed "
                "process_group argument to DDP constructor",
            )

    @contextmanager
    def no_sync(self):
        r"""
        A context manager to disable gradient synchronizations across DDP
        processes. Within this context, gradients will be accumulated on module
        variables, which will later be synchronized in the first
        forward-backward pass exiting the context.

        Example::

            >>> # xdoctest: +SKIP("undefined variables")
            >>> ddp = torch.nn.parallel.DistributedDataParallel(model, pg)
            >>> with ddp.no_sync():
            >>>     for input in inputs:
            >>>         ddp(input).backward()  # no synchronization, accumulate grads
            >>> ddp(another_input).backward()  # synchronize grads

        .. warning::
            The forward pass should be included inside the context manager, or
            else gradients will still be synchronized.
        """
        old_require_backward_grad_sync = self.require_backward_grad_sync
        self.require_backward_grad_sync = False
        try:
            yield
        finally:
            self.require_backward_grad_sync = old_require_backward_grad_sync

    @classmethod
    def _get_active_ddp_module(cls):
        """
        TorchDynamo needs to know whether DDP is currently active, and access the DDP module in order to cooperatively optimize it.
        """
        return cls._active_ddp_module

    # note, this ctxmgr function is marked 'skip' in torchdynamo, so dynamo only kicks in
    # for the 'module_to_run' underneath
    # see torch._dynamo/eval_frame.py TorchPatcher.patch for more details
    @contextmanager
    def _inside_ddp_forward(self):
        DistributedDataParallel._active_ddp_module = self
        try:
            yield
        except Exception:
            raise
        finally:
            DistributedDataParallel._active_ddp_module = None

    def _run_ddp_forward(self, *inputs, **kwargs):
        if self.device_ids:
            inputs, kwargs = _to_kwargs(
                inputs,
                kwargs,
                torch.device(self.device_type, self.device_ids[0]),
                self.use_side_stream_for_tensor_copies,
            )
            args, kwargs = inputs[0], kwargs[0]  # type: ignore[index]
            # Cast inputs to reduced precision if needed.
            if self.mixed_precision is not None:
                args, kwargs = _cast_forward_inputs(
                    self.mixed_precision.param_dtype,
                    *args,
                    **kwargs,
                )
            with self._inside_ddp_forward():
                return self.module(*args, **kwargs)  # type: ignore[index]
        else:
            # Cast inputs to reduced precision if needed.
            # TODO (rohan-varma) test this codepath.
            if self.mixed_precision is not None:
                inputs, kwargs = _cast_forward_inputs(
                    self.mixed_precision.param_dtype,
                    *inputs,
                    **kwargs,
                )
            with self._inside_ddp_forward():
                return self.module(*inputs, **kwargs)

    def _clear_grad_buffer(self):
        # Making param.grad points to the grad buffers before backward is based on the
        # assumption that the grad accumulation is done in place in autograd engine,
        # for some edge cases, if the grad accumulation in autograd engine is not in
        # place, then the param.grad and grad buffers are detached.
        if self._delay_grad_buffer is not None:
            # We batch zero_grad for all params by resetting the whole grad
            # buffer when the grad of all params is set to None.
            all_param_grad_none = all(
                [param.grad is None for param in self._delay_all_reduce_params]
            )

            for index, param in enumerate(self._delay_all_reduce_params):
                if param.grad is None:
                    param.grad = self._delay_grad_views[index]
                    if not all_param_grad_none:
                        param.grad.zero_()

            if all_param_grad_none:
                self._delay_grad_buffer.zero_()

    def _pre_forward(self):
        if self._delay_all_reduce_all_params:
            return

        if torch.is_grad_enabled() and self.require_backward_grad_sync:
            assert self.logger is not None
            self.logger.set_runtime_stats_and_log()
            self.num_iterations += 1
            self.reducer.prepare_for_forward()

        # Notify the join context that this process has not joined, if
        # needed
        work = Join.notify_join_context(self)
        if work:
            self.reducer._set_forward_pass_work_handle(
                work, self._divide_by_initial_world_size  # type: ignore[arg-type]
            )

        # Calling _rebuild_buckets before forward computation,
        # It may allocate new buckets before deallocating old buckets
        # inside _rebuild_buckets. To save peak memory usage,
        # call _rebuild_buckets before the peak memory usage increases
        # during forward computation.
        # This should be called only once during whole training period.
        if torch.is_grad_enabled() and self.reducer._rebuild_buckets():
            logger.info("Reducer buckets have been rebuilt in this iteration.")
            self._has_rebuilt_buckets = True

        # sync params according to location (before/after forward) user
        # specified as part of hook, if hook was specified.
        if self._check_sync_bufs_pre_fwd():
            self._sync_buffers()

        if self._join_config.enable:
            # Notify joined ranks whether they should sync in backwards pass or not.
            self._check_global_requires_backward_grad_sync(is_joined_rank=False)

    def _post_forward(self, output):
        if self._delay_all_reduce_all_params:
            self._clear_grad_buffer()
            return

        # sync params according to location (before/after forward) user
        # specified as part of hook, if hook was specified.
        if self._check_sync_bufs_post_fwd():
            self._sync_buffers()

        if torch.is_grad_enabled() and self.require_backward_grad_sync:
            self.require_forward_param_sync = True
            # We'll return the output object verbatim since it is a freeform
            # object. We need to find any tensors in this object, though,
            # because we need to figure out which parameters were used during
            # this forward pass, to ensure we short circuit reduction for any
            # unused parameters. Only if `find_unused_parameters` is set.
            if self.find_unused_parameters and not self.static_graph:
                # Do not need to populate this for static graph.
                self.reducer.prepare_for_backward(list(_find_tensors(output)))
            else:
                self.reducer.prepare_for_backward([])
        else:
            self.require_forward_param_sync = False

        # TODO: DDPSink is currently enabled for unused parameter detection and
        # static graph training for first iteration.
        if (self.find_unused_parameters and not self.static_graph) or (
            self.static_graph and self.num_iterations == 1
        ):
            state_dict = {
                "static_graph": self.static_graph,
                "num_iterations": self.num_iterations,
            }

            (
                output_tensor_list,
                treespec,
                output_is_rref,
            ) = _tree_flatten_with_rref(output)
            output_placeholders = [None for _ in range(len(output_tensor_list))]
            # Do not touch tensors that have no grad_fn, which can cause issues
            # such as https://github.com/pytorch/pytorch/issues/60733
            for i, output in enumerate(output_tensor_list):
                if torch.is_tensor(output) and output.grad_fn is None:
                    output_placeholders[i] = output

            # When find_unused_parameters=True, makes tensors which require grad
            # run through the DDPSink backward pass. When not all outputs are
            # used in loss, this makes those corresponding tensors receive
            # undefined gradient which the reducer then handles to ensure
            # param.grad field is not touched and we don't error out.
            passthrough_tensor_list = _DDPSink.apply(
                self.reducer,
                state_dict,
                *output_tensor_list,
            )
            for i in range(len(output_placeholders)):
                if output_placeholders[i] is None:
                    output_placeholders[i] = passthrough_tensor_list[i]

            # Reconstruct output data structure.
            output = _tree_unflatten_with_rref(
                output_placeholders, treespec, output_is_rref
            )

        # At the end of the forward pass, reset the grad buffer and grad views
        self._clear_grad_buffer()
        return output

    def forward(self, *inputs, **kwargs):
        with torch.autograd.profiler.record_function("DistributedDataParallel.forward"):
            self._pre_forward()
            output = (
                self.module.forward(*inputs, **kwargs)
                if self._delay_all_reduce_all_params
                else self._run_ddp_forward(*inputs, **kwargs)
            )
            return self._post_forward(output)

    def scatter(self, inputs, kwargs, device_ids):
        return scatter_kwargs(inputs, kwargs, device_ids, dim=self.dim)

    def to_kwargs(self, inputs, kwargs, device_id):
        # Kept for BC
        return _to_kwargs(
            inputs,
            kwargs,
            torch.device(self.device_type, device_id),
            self.use_side_stream_for_tensor_copies,
        )

    def gather(self, outputs, output_device):
        return gather(outputs, output_device, dim=self.dim)

    def train(self, mode=True):
        super().train(mode)
        return self

    # When running in join mode, schedules an allreduce to notify joined ranks
    # of whether backwards pass synchronization will run this iteration or not.
    def _check_global_requires_backward_grad_sync(self, is_joined_rank):
        if not is_joined_rank and self.require_backward_grad_sync:
            requires_sync_tensor = torch.ones(1, device=self.device)
        else:
            requires_sync_tensor = torch.zeros(1, device=self.device)

        work = dist.all_reduce(
            requires_sync_tensor, group=self.process_group, async_op=True
        )
        return work

    # When running in join mode, checks and performs sync of module buffers if
    # the models have buffers that should be synchronized in the forward pass.
    def _check_and_sync_module_buffers(self):
        if self._check_sync_bufs_pre_fwd():
            authoritative_rank = self._find_common_rank(self._distributed_rank, False)
            self._sync_module_buffers(authoritative_rank)

    # When running in join model, agrees upon a common rank and broadcast model
    # parameters to all other ranks.
    def _sync_final_model(self, is_last_joiner):
        # Agree upon the process that will be the authoritative model copy.
        # The current rank is a candidate for being the authoritative copy if
        # is_last_joiner=True. We break ties via picking the larger rank.
        self._authoritative_rank = self._find_common_rank(
            self._distributed_rank, is_last_joiner
        )
        _sync_module_states(
            module=self.module,
            process_group=self.process_group,
            broadcast_bucket_size=self.broadcast_bucket_size,
            src=self._authoritative_rank,
            params_and_buffers_to_ignore=self.parameters_to_ignore,
        )

    # Schedule comm ops to match those scheduled in the reducer's backward
    # pass.
    def _match_all_reduce_for_bwd_pass(self):
        comm_work = []
        # Schedule comm in the same order as Reducer schedules them, i.e.
        # the order of the buckets. Retrieving the bucket order from the reducer
        # ensures that we keep the same order in join mode, such as when bucket
        # order is rebuilt dynamically.

        # Returns grad_buckets in order, but real tensors are substituted with
        # zero tensors of the same shape.
        grad_buckets = self.reducer._get_zeros_like_grad_buckets()
        for grad_bucket in grad_buckets:
            # Joined processes contribute zero gradient. In the case that
            # divide_by_initial_world_size=True, we divide grads by the static
            # world size, if not, the dividing factor is reduced by the number
            # of joined processes.
            work = self.reducer._run_comm_hook(grad_bucket)
            comm_work.append(work)
        for work in comm_work:
            work.wait()

    # Allreduces the used parameter mapping across ranks.
    def _match_unused_params_allreduce(self):
        locally_used_param_map = self.reducer._get_local_used_map()
        self.process_group.allreduce(locally_used_param_map)

    def join(
        self,
        divide_by_initial_world_size: bool = True,
        enable: bool = True,
        throw_on_early_termination: bool = False,
    ):
        r"""
        A context manager to be used in conjunction with an instance of
        :class:`torch.nn.parallel.DistributedDataParallel` to be
        able to train with uneven inputs across participating processes.

        This context manager will keep track of already-joined DDP processes,
        and "shadow" the forward and backward passes by inserting collective
        communication operations to match with the ones created by non-joined
        DDP processes. This will ensure each collective call has a corresponding
        call by already-joined DDP processes, preventing hangs or errors that
        would otherwise happen when training with uneven inputs across
        processes. Alternatively, if the flag ``throw_on_early_termination`` is
        specified to be ``True``, all trainers will throw an error once one rank
        runs out of inputs, allowing these errors to be caught and handled
        according to application logic.

        Once all DDP processes have joined, the context manager will broadcast
        the model corresponding to the last joined process to all processes to
        ensure the model is the same across all processes
        (which is guaranteed by DDP).

        To use this to enable training with uneven inputs across processes,
        simply wrap this context manager around your training loop. No further
        modifications to the model or data loading is required.

        .. warning::
            If the model or training loop this context manager is wrapped around
            has additional distributed collective operations, such as
            ``SyncBatchNorm`` in the model's forward pass, then the flag
            ``throw_on_early_termination`` must be enabled. This is because this
            context manager is not aware of non-DDP collective communication.
            This flag will cause all ranks to throw when any one rank
            exhausts inputs, allowing these errors to be caught and recovered
            from across all ranks.

        Args:
            divide_by_initial_world_size (bool): If ``True``, will divide
                gradients by the initial ``world_size`` DDP training was launched
                with. If ``False``, will compute the effective world size
                (number of ranks that have not depleted their inputs yet) and
                divide gradients by that during allreduce. Set
                ``divide_by_initial_world_size=True`` to ensure every input
                sample including the uneven inputs have equal weight in terms of
                how much they contribute to the global gradient. This is
                achieved by always dividing the gradient by the initial
                ``world_size`` even when we encounter uneven inputs. If you set
                this to ``False``, we divide the gradient by the remaining
                number of nodes. This ensures parity with training on a smaller
                ``world_size`` although it also means the uneven inputs would
                contribute more towards the global gradient. Typically, you
                would want to set this to ``True`` for cases where the last few
                inputs of your training job are uneven. In extreme cases, where
                there is a large discrepancy in the number of inputs, setting
                this to ``False`` might provide better results.
            enable (bool): Whether to enable uneven input detection or not. Pass
                in ``enable=False`` to disable in cases where you know that
                inputs are even across participating processes. Default is
                ``True``.
            throw_on_early_termination (bool): Whether to throw an error
                or continue training when at least one rank has exhausted
                inputs. If ``True``, will throw upon the first rank reaching end
                of data. If ``False``, will continue training with a smaller
                effective world size until all ranks are joined. Note that if
                this flag is specified, then the flag
                ``divide_by_initial_world_size`` would be ignored. Default
                is ``False``.


        Example::

            >>> # xdoctest: +SKIP("Distributed")
            >>> import torch
            >>> import torch.distributed as dist
            >>> import os
            >>> import torch.multiprocessing as mp
            >>> import torch.nn as nn
            >>> # On each spawned worker
            >>> def worker(rank):
            >>>     dist.init_process_group("nccl", rank=rank, world_size=2)
            >>>     torch.cuda.set_device(rank)
            >>>     model = nn.Linear(1, 1, bias=False).to(rank)
            >>>     model = torch.nn.parallel.DistributedDataParallel(
            >>>         model, device_ids=[rank], output_device=rank
            >>>     )
            >>>     # Rank 1 gets one more input than rank 0.
            >>>     inputs = [torch.tensor([1]).float() for _ in range(10 + rank)]
            >>>     with model.join():
            >>>         for _ in range(5):
            >>>             for inp in inputs:
            >>>                 loss = model(inp).sum()
            >>>                 loss.backward()
            >>>     # Without the join() API, the below synchronization will hang
            >>>     # blocking for rank 1's allreduce to complete.
            >>>     torch.cuda.synchronize(device=rank)
        """
        return Join(
            [self],
            enable,
            throw_on_early_termination,
            divide_by_initial_world_size=divide_by_initial_world_size,
        )

    def join_hook(
        self,
        **kwargs,
    ):
        r"""
        Returns the DDP join hook, which enables training on uneven inputs by
        shadowing the collective communications in the forward and backward
        passes.

        Arguments:
            kwargs (dict): a :class:`dict` containing any keyword arguments
                to modify the behavior of the join hook at run time; all
                :class:`Joinable` instances sharing the same join context
                manager are forwarded the same value for ``kwargs``.

        The hook supports the following keyword arguments:
            divide_by_initial_world_size (bool, optional):
                If ``True``, then gradients are divided by the initial world
                size that DDP was launched with.
                If ``False``, then gradients are divided by the effective world
                size (i.e. the number of non-joined processes), meaning that
                the uneven inputs contribute more toward the global gradient.
                Typically, this should be set to ``True`` if the degree of
                unevenness is small but can be set to ``False`` in extreme
                cases for possibly better results.
                Default is ``True``.
        """
        divide_by_initial_world_size = kwargs.get("divide_by_initial_world_size", True)
        return _DDPJoinHook(
            self, divide_by_initial_world_size=divide_by_initial_world_size
        )

    @property
    def join_device(self):
        return self.device

    @property
    def join_process_group(self):
        return self.process_group

    def _register_buffer_comm_hook(
        self,
        state,
        hook: Callable,
        comm_hook_location=_BufferCommHookLocation.POST_FORWARD,
    ):
        r"""
        Allows custom registration of hooks that define how buffer are
        synchronized across ranks. The hook takes in an optional state
        and is passed in a Dict[str, Tensor] corresponding to buffer names
        and the buffers, and can run arbitrary reductions on buffers as
        opposed to DDP's default broadcast from rank 0. This is useful for
        example if a counter needs to be summed or averaged across ranks
        every iteration.

        Args:
            state (Any): Optional state that is passed to the hook.
            hook (Callable): Callable with the following signature:
                         ``hook(state: object, bucket: dist.GradBucket) -> torch.futures.Future[torch.Tensor]``
            comm_hook_location (_BufferCommHookLocation): Enum value indicating
                            where to run the hook.
                            _BufferCommHookLocation.PRE_FORWARD means that the
                            hook will run _before_ the forward pass, and
                            _BufferCommHookLocation.POST_FORWARD means that the
                            hook will run _after_ the forward pass.

            NOTE: To maximize performance, users can return a
                List[torch.futures.Future] from their hook, and DDP will
                install and await these hooks appropriately at the end of
                the backward pass. This will ensure all buffers are
                synchronized by the end of the backward pass. If this
                setting is used, it is recommended to pass
                comm_hook_location=_BufferCommHookLocation.POST_FORWARD,
                which will trigger the hook after the forward pass.
                If _BufferCommHookLocation.PRE_FORWARD is used, users must
                ensure appropriate synchronization when manipulating GPU
                buffers in the forward pass.
        """
        assert callable(hook)
        self.buffer_hook = _BufferCommHook(
            buffer_comm_hook=hook,
            buffer_comm_hook_state=state,
            buffer_comm_hook_location=comm_hook_location,
        )

    def register_comm_hook(self, state: object, hook: Callable):
        r"""
        Registers a communication hook which is an enhancement that provides a
        flexible hook to users where they can specify how DDP aggregates gradients
        across multiple workers.

        This hook would be very useful for researchers to try out new ideas. For
        example, this hook can be used to implement several algorithms like GossipGrad
        and gradient compression which involve different communication strategies for
        parameter syncs while running Distributed DataParallel training.

        Args:
            state (object): Passed to the hook to maintain any state information during the training process.
                            Examples include error feedback in gradient compression,
                            peers to communicate with next in GossipGrad, etc.

                            It is locally stored by each worker
                            and shared by all the gradient tensors on the worker.
            hook (Callable): Callable with the following signature:
                             ``hook(state: object, bucket: dist.GradBucket) -> torch.futures.Future[torch.Tensor]``:

                             This function is called once the bucket is ready. The
                             hook can perform whatever processing is needed and return
                             a Future indicating completion of any async work (ex: allreduce).
                             If the hook doesn't perform any communication, it still
                             must return a completed Future. The Future should hold the
                             new value of grad bucket's tensors. Once a bucket is ready,
                             c10d reducer would call this hook and use the tensors returned
                             by the Future and copy grads to individual parameters.
                             Note that the future's return type must be a single tensor.

                             We also provide an API called ``get_future`` to retrieve a
                             Future associated with the completion of ``c10d.ProcessGroup.Work``.
                             ``get_future`` is currently supported for NCCL and also supported for most
                             operations on GLOO and MPI, except for peer to peer operations (send/recv).

        .. warning ::
            Grad bucket's tensors will not be predivided by world_size. User is responsible
            to divide by the world_size in case of operations like allreduce.

        .. warning ::
            DDP communication hook can only be registered once and should be registered
            before calling backward.

        .. warning ::
            The Future object that hook returns should contain a single tensor
            that has the same shape with the tensors inside grad bucket.

        .. warning ::
            ``get_future`` API supports NCCL, and partially GLOO and MPI backends (no support
            for peer-to-peer operations like send/recv) and will return a ``torch.futures.Future``.

        Example::
            Below is an example of a noop hook that returns the same tensor.

            >>> # xdoctest: +SKIP('undefined name')
            >>> def noop(state: object, bucket: dist.GradBucket) -> torch.futures.Future[torch.Tensor]:
            >>>     fut = torch.futures.Future()
            >>>     fut.set_result(bucket.buffer())
            >>>     return fut
            >>> ddp.register_comm_hook(state=None, hook=noop)

        Example::
            Below is an example of a Parallel SGD algorithm where gradients are encoded before
            allreduce, and then decoded after allreduce.

            >>> # xdoctest: +SKIP('undefined name')
            >>> def encode_and_decode(state: object, bucket: dist.GradBucket) -> torch.futures.Future[torch.Tensor]:
            >>>     encoded_tensor = encode(bucket.buffer())  # encode gradients
            >>>     fut = torch.distributed.all_reduce(encoded_tensor).get_future()
            >>>     # Define the then callback to decode.
            >>>     def decode(fut):
            >>>         decoded_tensor = decode(fut.value()[0])  # decode gradients
            >>>         return decoded_tensor
            >>>     return fut.then(decode)
            >>> ddp.register_comm_hook(state=None, hook=encode_and_decode)
        """
        self._check_comm_hook(hook)
        assert self.logger is not None
        self.logger._set_comm_hook_name(hook.__qualname__)
        dist._register_comm_hook(self.reducer, state, hook)

    def _register_builtin_comm_hook(self, comm_hook_type):
        r"""
        Registers a built-in communication hook that specifies how DDP
        aggregates gradients across multiple workers.
        The built-in hooks aim to provide efficient C++ implementations for certain hooks,
        which might not be as efficient if implemented in Python using a Python communication hook.

        Args:
            comm_hook_type (dist.BuiltinCommHookType): type of communication hook, such as ALLREDUCE, FP16_COMPRESS, etc.

        .. warning ::
            DDP communication hook can only be registered once and should be registered
            before calling backward.

        Example::
            Below is an example of a FP16 compression where gradients are
            compressed into 16-bit floating-point numbers before allreduce, and
            then decompressed after allreduce.

            >>> # xdoctest: +SKIP('undefined name')
            >>> ddp._register_builtin_comm_hook(dist.BuiltinCommHookType.FP16_COMPRESS)

        """
        assert self.logger is not None
        self.logger._set_comm_hook_name(str(comm_hook_type))
        dist._register_builtin_comm_hook(self.reducer, comm_hook_type)

    def _register_fused_optim(self, optim: Type, *args, optim_params=None, **kwargs):
        r"""
        Registers an optimizer with DDP such that the optimization for a
        parameter will run immediately when that parameter's gradient is
        finished with reduction, instead of waiting for all parameters'
        gradients to finish reduction. This can result in a training speedup
        depending on your workload since the optimizer can run while gradient
        reduction for other parameters are still ongoing. In addition, this has
        the potential to reduce peak memory consumption during training, as it
        only needs to load the per-parameter optimizer states of a single
        parameter at a time, instead of loading all per-parameter optimizer
        states at once.

        Args:
            optim (Type): a ``torch.optim.Optimizer`` class to be registered
            as a fused optimizer.
            *args (Sequence[Any]): Arguments to forward to `optim`.
            optim_params (Optional[Iterable[torch.Tensor]]): Set of parameters
            to optimize, similar to `params` argument of traditional `torch.optim`
            Optimizers. If this is omitted, all DDP model parameters will be
            optimized.
            **kwargs: (Dict[str, Any]): Keyword arguments to forward to `optim`.

        .. warning ::
            _register_fused_optim should only be called once on a DDP instance,
            and registering multiple fused optimizers for the same DDP model
            is not currently supported. Please ping
            https://github.com/pytorch/pytorch/issues/71595 if this is necessary
            for your use case.

        .. warning ::
            _register_fused_optim and register_comm_hook currently do not
            compose together, meaning that custom DDP communication hooks are
            not supported with overlapped optimizers. Please ping
            https://github.com/pytorch/pytorch/issues/71595 if this is necessary
            for your use case.

        .. warning ::
            Gradient accumulation and DDP `no_sync` are currently not supported
            with overlapped optimizer. Please ping
            https://github.com/pytorch/pytorch/issues/71595 if this is necessary
            for your use case.

        Example::

            >>> # xdoctest: +SKIP("No rendezvous handler")
            >>> torch.distributed.init_process_group(backend='nccl', world_size=4, init_method='...')
            >>> net = torch.nn.parallel.DistributedDataParallel(model, pg)
            >>> lr = 1e-2
            >>> betas = (0.9, 0.99)
            >>> eps = 1e-6
            >>> net._register_fused_optim(torch.optim.Adam, lr, betas=betas, eps=eps)
            >>> # Example with subset of parameters
            >>> params_to_opt = [list(net.parameters())[0]]
            >>> net._register_fused_optim(
            ...   torch.optim.Adam, lr, optim_params=params_to_opt,  betas=betas, eps=eps
            ... )
        """
        # Note: importing in function, otherwise this will cause a circular
        # import as optimizer_overlap module needs to import DistributedDataParallel.
        from torch.distributed.algorithms._optimizer_overlap import _as_overlapped_optim

        overlapped_optim = _as_overlapped_optim(optim, optim_params, *args, **kwargs)
        try:
            overlapped_optim.register_ddp(self)
        except NotImplementedError as e:
            raise RuntimeError(
                f"{optim} does not support overlapped DDP. Please file an issue to PyTorch or the respective owner of {optim}."
            ) from e

    def _distributed_broadcast_coalesced(
        self, tensors, buffer_size, authoritative_rank=0
    ):
        dist._broadcast_coalesced(
            self.process_group, tensors, buffer_size, authoritative_rank
        )

    def _check_sync_bufs_post_fwd(self):
        return (
            self.will_sync_module_buffers()
            and hasattr(self, "buffer_hook")
            and self.buffer_hook.buffer_comm_hook_location
            == _BufferCommHookLocation.POST_FORWARD
        )

    def _check_sync_bufs_pre_fwd(self):
        return self.will_sync_module_buffers() and (
            not hasattr(self, "buffer_hook")
            or self.buffer_hook.buffer_comm_hook_location
            == _BufferCommHookLocation.PRE_FORWARD
        )

    def will_sync_module_buffers(self):
        return (
            self.require_forward_param_sync
            and self.broadcast_buffers
            and len(self.modules_buffers) > 0
        )

    def _find_common_rank(self, input_rank, rank_cond):
        # -1 indicates that this rank is not under consideration to be the
        # common_rank
        rank_to_use = torch.tensor(
            [input_rank if rank_cond else -1],
            device=self.device,
        )
        dist.all_reduce(rank_to_use, op=ReduceOp.MAX, group=self.process_group)
        if rank_to_use.item() == -1:
            self._log_and_throw(
                ValueError,
                "BUG! Expected rank_cond to be true for at least one process."
                " This indicates a bug in PyTorch, please report an issue.",
            )
        return rank_to_use.item()

    def _sync_buffers(self):
        with torch.no_grad():
            # module buffer sync
            # Synchronize buffers across processes.
            # If we are running DDP with the join manager, we have to agree
            # upon a rank to sync module buffers from, since rank 0 may
            # already have been joined and have stale module buffers.
            if self._join_config.enable:
                authoritative_rank = self._find_common_rank(
                    self._distributed_rank, True
                )
            else:
                # The process with rank 0 is considered the authoritative copy.
                authoritative_rank = 0
            # Update self.modules_buffers incase any buffers were
            # reassigned.
            self._assign_modules_buffers()
            self._sync_module_buffers(authoritative_rank)

    def _sync_module_buffers(self, authoritative_rank):
        if not hasattr(self, "buffer_hook"):
            self._default_broadcast_coalesced(authoritative_rank=authoritative_rank)
        else:
            hook = self.buffer_hook.buffer_comm_hook
            state = self.buffer_hook.buffer_comm_hook_state
            futs = hook(state, self.named_module_buffers)
            if futs is not None:
                self.reducer._install_post_backward_futures(futs)

    def _default_broadcast_coalesced(
        self, bufs=None, bucket_size=None, authoritative_rank=0
    ):
        """
        Broadcasts buffers from rank 0 to rest of workers. If bufs, bucket_size
        are None, default values self.modules_buffers and
        self.broadcast_bucket_size are used instead.
        """
        if bufs is None:
            bufs = self.modules_buffers
        if bucket_size is None:
            bucket_size = self.broadcast_bucket_size

        self._distributed_broadcast_coalesced(bufs, bucket_size, authoritative_rank)

    def _passing_sync_batchnorm_handle(self, module):
        for layer in module.modules():
            if isinstance(layer, torch.nn.modules.SyncBatchNorm):
                if self.device_type == "cpu":
                    self._log_and_throw(
                        ValueError,
                        "SyncBatchNorm layers only work with GPU modules",
                    )

    def _check_comm_hook(self, hook):
        if not callable(hook):
            self._log_and_throw(TypeError, "Communication hook must be callable.")

        sig = inspect.signature(hook)
        if (
            sig.parameters["bucket"].annotation != inspect._empty
            and sig.parameters["bucket"].annotation != dist.GradBucket
        ):
            self._log_and_throw(
                ValueError,
                "Communication hook: bucket annotation should be dist.GradBucket.",
            )

        if (
            sig.return_annotation != inspect._empty
            and sig.return_annotation != torch.futures.Future[torch.Tensor]
        ):
            self._log_and_throw(
                ValueError,
                "Communication hook: return annotation should be torch.futures.Future[torch.Tensor].",
            )

        if hook.__name__ in [
            "bf16_compress_hook",
            "bf16_compress_wrapper_hook",
        ] and (
            (torch.version.cuda is None and torch.version.hip is None)
            or (
                torch.version.cuda is not None
                and int(torch.version.cuda.split(".")[0]) < 11
            )
            or not dist.is_available()
            or not dist.is_nccl_available()
            or torch.cuda.nccl.version() < (2, 10)
        ):
            self._log_and_throw(
                TypeError,
                "BF16 all reduce communication hook required CUDA 11+ and NCCL 2.10+.",
            )

    @property
    def _distributed_rank(self):
        return dist.get_rank(self.process_group)

    @staticmethod
    def _get_data_parallel_params(module, named_params=False):
        """
        Returns a generator of parameters managed by a given DDP unit.
        """
        for param in (
            module.parameters() if not named_params else module.named_parameters()
        ):
            if not hasattr(param, "_ddp_ignored"):
                yield param

    @staticmethod
    def _set_params_and_buffers_to_ignore_for_model(
        module, params_and_buffers_to_ignore
    ):
        """
        Sets parameters and buffers to be ignored by DDP. Expected format for
        parameters is the fully qualified name: {module_name}.{param_name}, and
        similarly, {module_name}.{buffer_name} for buffers. For example:
        params_to_ignore = []
        # NB: model here is vanilla PyTorch module, not yet wrapped with DDP.
        for module_name, module in model.named_modules():
            for param_name, param in module.named_parameters(recurse=False):
                if should_ignore(param):
                    # Create expected format
                    fqn = f"{module_name}.{param_name}"
                    params_to_ignore.append(fqn)
        torch.nn.parallel.DistributedDataParallel._set_params_and_buffers_to_ignore_for_model(
            model,
            params_to_ignore
        )
        """
        # This is a workaround to set parameters and buffers DDP should ignore
        # during synchronization. It will be removed when the API is finalized
        # as part of addressing https://github.com/pytorch/pytorch/issues/43690.
        module._ddp_params_and_buffers_to_ignore = params_and_buffers_to_ignore
        for name, param in module.named_parameters():
            if name in params_and_buffers_to_ignore:
                param._ddp_ignored = True
        for name, buffer in module.named_buffers():
            if name in params_and_buffers_to_ignore:
                buffer._ddp_ignored = True

    def _get_ddp_logging_data(self):
        r"""
        This interface can be called after DistributedDataParallel() is
        constructed. It returns a dictionary of logging data. It could help
        for debugging and analysis. The logging data includes DistributedDataParallel
        constructor input parameters, some internal states of DistributedDataParallel
        and performance metrics. Simply print the dictionary and see what
        these metrics are.
        This is a prototype interface and subject to change in the future.
        """
        assert self.logger is not None
        ddp_logging_data = self.logger._get_ddp_logging_data()
        return {**ddp_logging_data.strs_map, **ddp_logging_data.ints_map}

    def _set_ddp_runtime_logging_sample_rate(self, sample_rate):
        r"""
        This interface allows users to set sample_rate of collecting
        runtime stats. The runtime stats will be recorded for the
        first 10 iterations, after 10 iterations runtime stats will be
        recorded once every "sample_rate" training iterations. In
        default, runtime stats are recorded for the first 10 iterations,
        after 10 iterations runtime stats are recorded once every
        "kDDPRuntimeLoggingSampleRate=100" training iterations.
        This is a prototype interface and subject to change in the future.
        """
        if sample_rate < 1:
            self._log_and_throw(
                ValueError,
                "DDP runtime logging sample rate should be equal or greater than 1",
            )
        self.reducer._set_ddp_runtime_logging_sample_rate(sample_rate)

    def _set_static_graph(self):
        """
        It is recommended to set static graph in the DDP constructor, which will
        call this private API internally.
        """
        # If self.static_graph has been set, no need to set it again
        if self.static_graph:
            warnings.warn(
                "You've set static_graph to be True, no need to set it again."
            )
            return
        self.static_graph = True
        self.reducer._set_static_graph()
        assert self.logger is not None
        self.logger._set_static_graph()
        if self.find_unused_parameters:
            warnings.warn(
                "You passed find_unused_parameters=true to DistributedDataParallel, "
                "`_set_static_graph` will detect unused parameters automatically, so "
                "you do not need to set find_unused_parameters=true, just be sure these "
                "unused parameters will not change during training loop while calling "
                "`_set_static_graph`."
            )

    def _remove_autograd_hooks(self):
        self.reducer._remove_autograd_hooks()<|MERGE_RESOLUTION|>--- conflicted
+++ resolved
@@ -936,9 +936,7 @@
         # https://github.com/pytorch/pytorch/issues/90052.
         # NOTE: we use self._module_parameters instead of .parameters() since
         # the former excludes ignored (non-DDP managed) parameters.
-        if any(
-            hasattr(p, '_in_backward_optimizers') for p in self._module_parameters
-        ):
+        if any(hasattr(p, '_in_backward_optimizers') for p in self._module_parameters):
             # Remove hooks that apply_optim_in_backward had registered because
             # DDP customizes how optimizer is overlapped with backward due to
             # the allreduce.
@@ -964,25 +962,7 @@
                 ),
             )
 
-<<<<<<< HEAD
-            self.reducer._set_optimizer_in_backward()
-=======
-            # TODO (rohan-varma): this is a workaround that allows users to
-            # disable the default behavior of DDP managed parameters with
-            # optimizer running in backwards having their gradients all set to None.
-            # Currently, it is an "all or nothing behavior" where DDP will set
-            # no grads to None or all of them, relaxing this behavior will be
-            # done dependent on use cases.
-            if os.getenv("DDP_OVERLAPPED_OPTIM_SET_GRADS_TO_NONE", "1") != "0":
-                warnings.warn(
-                    "DDP + apply_optim_in_backward will currently set all "
-                    "parameter gradients to None. If this is not the desired "
-                    "behavior, please set env variable "
-                    "DDP_OVERLAPPED_OPTIM_SET_GRADS_TO_NONE=0, and manually set"
-                    "gradients to None/zero as desired."
-                )
-                self.reducer._set_grads_to_none()  # type: ignore[attr-defined]
->>>>>>> d51d6b35
+            self.reducer._set_optimizer_in_backward()  # type: ignore[attr-defined]
 
     def _fire_reducer_autograd_hook(self, idx, *unused):
         """
