import contextlib
import functools
import itertools
import weakref
from dataclasses import dataclass
from functools import partial
from typing import Callable, Union, Type, TypeVar

import torch
import torch.fx.experimental.symbolic_shapes as symbolic_shapes
from torch._ops import OpOverload
from torch._subclasses.meta_utils import MetaConverter, WeakTensorRefKey
from torch.fx.operator_schemas import normalize_function
from torch.overrides import TorchFunctionMode
from torch.utils._mode_utils import no_dispatch
from torch.utils._python_dispatch import enable_torch_dispatch_mode, TorchDispatchMode

from torch.utils._pytree import tree_flatten, tree_map, PyTree

aten = torch.ops.aten
T = TypeVar("T")


@dataclass
class UnsupportedFakeTensorException(RuntimeError):
    reason: str


@dataclass
class DynamicOutputShapeException(RuntimeError):
    func: OpOverload


_device_not_kwarg_ops = (
    aten._resize_output_.default,
    aten.nested_tensor.default,
    aten.nested_tensor.out,
    aten.pin_memory.default,
    aten.is_pinned.default,
    aten.to.device,
    aten.to.prim_Device,
    aten._pin_memory.default,
    aten._pin_memory.out,
    aten._resize_output.default,
    aten._resize_output.out,
)

# this op is never actually used
_non_kwarg_device_constructors = (aten._list_to_tensor,)


def contains_tensor_types(type):
    tensor_type = torch._C.TensorType.get()
    return type.isSubtypeOf(tensor_type) or any(
        contains_tensor_types(e) for e in type.containedTypes()
    )


_like_tensor_constructors = (
    aten.empty_like.default,
    aten.empty_like.out,
    aten.full_like.default,
    aten.full_like.out,
    aten.ones_like.default,
    aten.ones_like.out,
    aten.rand_like.default,
    aten.rand_like.out,
    aten.randn_like.default,
    aten.randn_like.out,
    aten.randint_like.default,
    aten.randint_like.out,
    aten.randint_like.low_dtype,
    aten.randint_like.low_dtype_out,
    aten.zeros_like.default,
    aten.zeros_like.out,
    aten.new_empty.default,
    aten.new_empty.out,
    aten.new_empty_strided.default,
    aten.new_empty_strided.out,
    aten.new_full.default,
    aten.new_full.out,
    aten.new_zeros.default,
    aten.new_zeros.out,
    aten.new_ones.default,
    aten.new_ones.out,
)


@functools.lru_cache(None)
def _is_tensor_constructor(func: OpOverload):
    assert isinstance(func, OpOverload)
    schema = func._schema
    if any(contains_tensor_types(arg.type) for arg in schema.arguments):
        return False
    # TODO: no real reason to restrict multiple outputs
    return (
        len(schema.returns) == 1 and schema.returns[0].type is torch._C.TensorType.get()
    )


# Similar to `MetaConverter`, this is a class for converting
# multiple tensors into fake tensors which share the same view/storage
# structure. Like `MetaConverter`, it uses `WeakTensorRefKey` to
# hold a weak reference for all memoized tensors.
class FakeTensorConverter(object):
    tensor_memo: weakref.WeakValueDictionary
    meta_converter: MetaConverter

    def __init__(self):
        # FakeTensors store the FakeTensorMode which in turn stores a
        # FakeTensor, so we need to hold a weak reference to the FakeTensor
        # otherwise we would induce a circular reference
        self.tensor_memo = weakref.WeakValueDictionary()
        self.meta_converter = MetaConverter()

    def _get_memo(self, t):
        if WeakTensorRefKey(t) in self.tensor_memo:
            out = self.tensor_memo[WeakTensorRefKey(t)]
            out._fix_weakref()
            return out
        return None

    def set_tensor_memo(self, t, v):
        th = WeakTensorRefKey(t)

        # hold a weak ref to self, otherwise it will be kept alive
        # by the del_ten closure
        self_weak_ref = weakref.ref(self)

        def del_ten():
            self_ref = self_weak_ref()
            if self_ref is None:
                return
            # on shutdown, th may not be in memo
            self_ref.tensor_memo.pop(th, None)

        weakref.finalize(t, del_ten)
        self.tensor_memo[th] = v

    def from_real_tensor(self, fake_mode, t):
        maybe_memo = self._get_memo(t)
        if maybe_memo is not None:
            return maybe_memo
        existing_device = t.device
        # not yet supported in metatensors
        if t.is_quantized:
            raise UnsupportedFakeTensorException("quantized nyi in meta tensors")
        with no_dispatch():
            meta_t = self.meta_converter(t)
            if meta_t.device.type != "meta":
                raise UnsupportedFakeTensorException("meta converter nyi")
            out = FakeTensor(fake_mode, meta_t, existing_device)
        if type(t) is torch.nn.Parameter:
            out = torch.nn.Parameter(out, requires_grad=out.requires_grad)  # type: ignore[assignment]
        if t.grad is not None:
            out.grad = self.from_real_tensor(fake_mode, t.grad)
        self.set_tensor_memo(t, out)
        return out

    def from_meta_and_device(self, fake_mode, t, device):
        maybe_memo = self._get_memo(t)
        if maybe_memo is not None:
            return maybe_memo
        out = FakeTensor(fake_mode, t, device)
        self.set_tensor_memo(t, out)
        return out

    # There are two ways to call this.  First, you can have manually constructed
    # a meta tensor and you need to turn it into a fake tensor.  In that case,
    # pass a meta tensor and a device argument.  Alternately, you can have a
    # real tensor that you need to convert into a fake tensor; in that case,
    # omit the device.
    #
    # The disallowed case: if you specify the device, it MUST be a meta tensor.
    # However, you're allowed to pass a meta tensor to be turned into a fake
    # tensor; although an odd thing to do, this can occur if you're doing
    # cross ref testing and the inner test is already operating on meta tensors
    def __call__(self, fake_mode, t, device=None):
        if device is None:
            return self.from_real_tensor(fake_mode, t)
        else:
            assert t.device.type == "meta"
            return self.from_meta_and_device(fake_mode, t, device)


op_implementations = []


def register_op_impl(run_impl_check: Union[Callable[[OpOverload], bool], OpOverload]):
    def impl_decorator(op_impl):
        global op_implementations
        if isinstance(run_impl_check, OpOverload):
            op_implementations.append((lambda func: func == run_impl_check, op_impl))
        else:
            op_implementations.append((run_impl_check, op_impl))

        return op_impl

    return impl_decorator


@register_op_impl(
    lambda func: (_is_tensor_constructor(func) or func in _like_tensor_constructors)
)
def constructors(fake_mode, func, *args, **kwargs):
    assert func not in _non_kwarg_device_constructors
    _, new_kwargs = normalize_function(
        func, args=args, kwargs=kwargs, normalize_to_only_use_kwargs=True
    )
    if func in _like_tensor_constructors:
        default_device = new_kwargs["input"].device
        # TODO: file issue
        args = (new_kwargs.pop("input"),)
    else:
        # cpu is default device if none is specified
        default_device = torch.device("cpu")
        args = ()
    out_device = new_kwargs.pop("device", None)
    out_device = out_device if out_device is not None else default_device
    new_kwargs["device"] = torch.device("meta")
    r = func(*args, **new_kwargs)
    return FakeTensor(fake_mode, r, out_device)


@register_op_impl(lambda func: func in (aten.to.prim_Device, aten.to.device))
def non_kwarg_to(fake_mode, func, *args, **kwargs):
    _, new_kwargs = normalize_function(
        func, args, kwargs, normalize_to_only_use_kwargs=True
    )
    input_device = new_kwargs["device"]
    out_device = input_device if input_device else new_kwargs["input"].device
    new_kwargs["device"] = torch.device("meta")
    r = func(*args, **new_kwargs)
    return fake_mode.fake_tensor_converter(fake_mode, r, out_device)


# Dont default to default device handling,
# since the device of `the_template` is ignored
@register_op_impl(aten.resize_as_.default)
def resize_as_(fake_mode, func, *args, **kwargs):
    return func(*args, **kwargs)


@register_op_impl(aten._sparse_coo_tensor_with_dims_and_tensors.default)
def _sparse_coo_tensor_with_dims_and_tensors(fake_mode, func, *args, **kwargs):
    # TODO: remove me
    return constructors(fake_mode, func, *args, **kwargs)


# _to_copy fails when run with FakeTensors to cuda device
# TODO: debug
@register_op_impl(aten._to_copy.default)
def to_copy(fake_mode, func, *args, **kwargs):
    _, new_kwargs = normalize_function(
        func, args=args, kwargs=kwargs, normalize_to_only_use_kwargs=True
    )

    input_device = new_kwargs.pop("device", None)
    out_device = input_device if input_device else new_kwargs["input"].device
    with no_dispatch():
        input = new_kwargs.pop("input").to("meta")
        return FakeTensor(fake_mode, aten._to_copy(input, **new_kwargs), out_device)


@register_op_impl(aten.clone.default)
def clone(fake_mode, func, input, memory_format=None):
    out_device = input.device
    with no_dispatch():
        out = aten._to_copy(input.to("meta"), memory_format=memory_format)
        return FakeTensor(fake_mode, out, out_device)


# index.Tensor data-dependent in only some conditions
@register_op_impl(
    lambda func: torch.Tag.dynamic_output_shape in func.tags  # type: ignore[attr-defined]
    and func != aten.index.Tensor
)
def data_dep_op(fake_mode, func, *args, **kwargs):
    raise DynamicOutputShapeException(func)


# Bool Indices get Expanded as Masks
# See: IndexingUtils.h:expandTensors
def check_no_bool_index_tensors(func, self, indices):
    for index in indices:
        if index is not None and index.dtype in (torch.bool, torch.uint8):
            raise DynamicOutputShapeException(func)


def run_and_return_new_tensor_of_input_device(fake_mode, func, args, kwargs):
    _, new_kwargs = normalize_function(
        func, args=args, kwargs=kwargs, normalize_to_only_use_kwargs=True
    )

    out_device = new_kwargs["input"].device
    with in_kernel_invocation_manager(fake_mode):
        out = func(*args, **kwargs)

    return FakeTensor(fake_mode, out, out_device)


# Dont default to default device handling,
# Since op can take in non-zero sized cpu
# index tensors with cuda self
@register_op_impl(aten.index.Tensor)
def index_tensor(fake_mode, func, *args, **kwargs):
    # dynamic shape op if indices are bool/uint8
    check_no_bool_index_tensors(func, *args, **kwargs)

    return run_and_return_new_tensor_of_input_device(fake_mode, func, args, kwargs)


# takes in multiple-devices, dont default to default device handling
@register_op_impl(aten.index_put.default)
def index_put(fake_mode, func, *args, **kwargs):
    return run_and_return_new_tensor_of_input_device(fake_mode, func, args, kwargs)


# same with index_put, but return the input
@register_op_impl(aten.index_put_.default)
def index_put_(fake_mode, func, *args, **kwargs):
    with in_kernel_invocation_manager(fake_mode):
        out = func(*args, **kwargs)

    _, new_kwargs = normalize_function(
        func, args=args, kwargs=kwargs, normalize_to_only_use_kwargs=True
    )

    return new_kwargs["input"]


# Meta tensors give you the ability to run PyTorch code without having to
# actually do computation through tensors allocated on a `meta` device.
# Because the device is `meta`, meta tensors do not model device propagation.
# FakeTensor extends MetaTensors to also carry an additional `fake_device`
# which tracks devices that would have been used.


@contextlib.contextmanager
def in_kernel_invocation_manager(fake_mode):
    fake_mode.in_kernel_invocation = True
    # See: note [Fake Tensor Dispatch Keys]
    torch._C._add_meta_to_tls_dispatch_include()
    try:
        yield
    finally:
        fake_mode.in_kernel_invocation = False
        torch._C._remove_meta_from_tls_dispatch_include()


class FakeTensor(torch.Tensor):
    fake_device: torch.device
    fake_mode: "FakeTensorMode"
    has_sym_ints: bool

    # Note: [Fake Tensor Dispatch Keys]
    # In order to model the behavior of device-specific autocast
    # and autograd logic, we update the dispatch keys of FakeTensors
    # to reflect their fake device. This includes the BackendComponent
    # (DispatchKey::Meta -> DispatchKey::CUDA), and also the BackendComponent
    # related Autocast and Autograd keys. __torch__dispatch__ sits below
    # Autocast and Autograd, and is only invoked when we are at the
    # kernel for the BackendComponent. Then, we add Meta to the
    # thread-local dispatch include set to hit the meta kernel
    # instead of the kernel of the BackendComponent for the fake device.
    # The `device_for_backend_keys` does that below

    @staticmethod
    def __new__(cls, fake_mode, elem, device):
        return torch.Tensor._make_subclass(
            cls,
            elem,
            elem.requires_grad,
            dispatch_device=True,
            device_for_backend_keys=device,
        )

    def __init__(self, fake_mode, elem, device: Union[torch.device, str]):
        assert elem.device.type == "meta", elem.device.type
        device = device if isinstance(device, torch.device) else torch.device(device)
        # NB: it is fine, if a little confusing, for device to be meta
        # (we are faking a meta tensor in that case).  However, it often
        # indicates some sort of confusion (e.g., you accidentally passed
        # in a meta tensor when you should have passed in the real tensor).
        # So by default we disallow meta, and if you are working in a situation
        # where it is helpful (e.g., crossref testing) you can turn it back
        # on
        if not fake_mode.allow_meta:
            assert device.type != "meta"
        # normalize cuda device.
        if device.type == "cuda" and device.index is None:
            device = torch.device(f"cuda:{torch.cuda.current_device()}")
        self.fake_device = device
        self.fake_mode = fake_mode
        self.has_sym_ints = symbolic_shapes.has_symbolic_sizes_strides(elem)

    @staticmethod
    def from_tensor(t, fake_mode):
        existing_device = t.device
        # TODO: this should use meta converter
        return FakeTensor(fake_mode, t.to(device="meta"), existing_device)

    # TODO: resolve error in default __repr__
    def __repr__(self):
        with in_kernel_invocation_manager(self.fake_mode):
            self_repr = super().__repr__()
        return f"FakeTensor({self.fake_mode}, {self_repr}, {self.fake_device})"

    def new(self, *args, **kwargs):
        # torch.Tensor.new does not go through the normal dispatcher pattern
        # so in order to use the same pattern as normal invocation of
        # returning meta device within the kernel we need to intercept
        # the call here
        # because it doesn't go through the dispatcher, we run into errors
        # when attempting to compute an output in meta, so
        # we compute the real tensor then convert to meta
        out_device = self.fake_device
        with no_dispatch():
            real_out = super().new(*args, **kwargs)

        assert not isinstance(real_out, FakeTensor), real_out
        assert real_out.device.type != "meta", real_out.device

        with no_dispatch():
            meta_out = MetaConverter()(real_out)
            return FakeTensor(self.fake_mode, meta_out, out_device)

    @classmethod
    def __torch_dispatch__(cls, func, types, args=(), kwargs=None):
        # need to handle here to avoid infinite recursion
        # see [in_kernel_invocation]
        if func == torch.ops.prim.device.default:
            assert len(args) == 1 and isinstance(args[0], FakeTensor)
            if args[0].fake_mode.in_kernel_invocation:
                return torch.device("meta")
            else:
                return args[0].fake_device
        # Need this to handle infinite recursion with sparse tensors.
        # Sparse tensors have custom stride policy which means that
        # they will dispatch here on dispatch, and we need to trigger
        # the default behavior.
        # TODO: when we get other tensor types online they will also
        # need to get entries here.
        elif func in (
            aten.sym_size.default,
            aten.sym_stride.default,
            aten.size.default,
            aten.stride.default,
        ):
            return None

        # Because fake mode can return NotImplemented (if it sees a subclass
        # it doesn't know how to deal with), this test here is important
        # because the next dispatch after a fake mode will attempt to use
        # subclasses of tensors to dispatch, and any FakeTensor arguments
        # will be considered eligible.
        if any(not issubclass(t, FakeTensor) and t is not torch.Tensor for t in types):
            return NotImplemented

        fake_mode = None
        for arg in itertools.chain(tree_flatten(args)[0], tree_flatten(kwargs)[0]):
            if isinstance(arg, FakeTensor):
                if fake_mode is None:
                    fake_mode = arg.fake_mode
                else:
                    assert fake_mode is arg.fake_mode, "Mixing modes NYI"

        with enable_torch_dispatch_mode(fake_mode):
            return func(*args, **kwargs)

    @staticmethod
    def _find_common_device(func, args, kwargs):
        # cpu - zero-dim tensors can be called in cuda kernels,
        # so overwrite the common_device if it the only existing
        # device comes from a cpu zero-dim tensor
        common_device = None
        is_cpu_zero_dim = None

        def cpu_zero_dim(t):
            return t.device.type == "cpu" and t.dim() == 0

        def merge_devices(t):
            nonlocal common_device
            nonlocal is_cpu_zero_dim
            if not isinstance(t, FakeTensor):
                return

            if common_device is None:
                common_device = t.device
                is_cpu_zero_dim = cpu_zero_dim(t)
                return

            t_is_cpu_zero_dim = cpu_zero_dim(t)
            if t.device == common_device:
                if is_cpu_zero_dim:
                    is_cpu_zero_dim = t_is_cpu_zero_dim
                return

            # mismatching devices !
            # if current tensor is cpu 0 dim, defer to existing device
            if t_is_cpu_zero_dim:
                return

            # current device is from cpu 0 dim tensor, overwrite
            if is_cpu_zero_dim:
                common_device = t.device
                is_cpu_zero_dim = t_is_cpu_zero_dim
                return

            # mismatching devices of non-zero dim tensors, throw
            # This might be valid behavior and need to be explicitly modeled, e.g. reshape_as
            raise RuntimeError(
                f"Unhandled FakeTensor Device Propagation for {func}, found two different devices {common_device}, {t.device}"
            )

        tree_map(merge_devices, args)
        tree_map(merge_devices, kwargs)

        assert common_device is not None, f"Could not find common device for {func}"

        return common_device

    __torch_function__ = torch._C._disabled_torch_function_impl


# We keep one instantiation of `fake_tensor_converter` active
# for the duration of `with torch_enable_mode(FakeTensorMode)`.
# This allows accurate storage aliasing across invocation of
# different operators. While this will keep all freshly allocated
# tensors alive during `FakeTensorMode`, there will no be no
# new allocations of Tensors which have non-meta storage so
# memory should not significantly incraese.


def tree_flatten_only(ty: Type[T], pytree: PyTree):
    flat_vals, _ = tree_flatten(pytree)
    return [elem for elem in flat_vals if isinstance(elem, ty)]

class FakeTensorMode(TorchDispatchMode):
    def __init__(self, *, allow_fallback_kernels=True, allow_meta=False):
        self.allow_fallback_kernels = allow_fallback_kernels
        self.fake_tensor_converter = FakeTensorConverter()
        self.allow_meta = allow_meta

        # [in_kernel_invocation]
        # when FakeTensor is invoked in user code, .device should return
        # the fake_device of the tensor so that code such as as `if x.is_cuda`
        # or torch.zeros([10, 10], device=x.device) continues to execute as if
        # the FakeTensor were real. However, within kernel execution, we return
        # the `Meta` device because all computation within the kernels should
        # behave as if the Tensors are on meta devices. Kernels should allocate
        # new tensors on meta devices, and checks like `is_meta` should return true.
        # within python refs, we always return the real device by defining
        # the device property
        self.in_kernel_invocation = False

    def __torch_dispatch__(self, func, types, args=(), kwargs=None):
        kwargs = kwargs if kwargs else {}

        if func == torch.ops.prim.device.default:
            assert len(args) == 1 and isinstance(args[0], FakeTensor)
            if args[0].fake_mode.in_kernel_invocation:
                return torch.device("meta")
            else:
                return args[0].fake_device

        flat_arg_tensors = tree_flatten_only(FakeTensor, (args, kwargs))

        with self.restore():
            # TODO: Find better approach for this
            # Avoid circular import
            from torch._decomp import decomposition_table
            from torch._meta_registrations import meta_table

            if func in meta_table:
                r = meta_table[func](*args, **kwargs)
                return r
            if func in decomposition_table and func not in self.lift_functions:
                return decomposition_table[func](*args, **kwargs)

            # prims already wrap FakeTensor inputs to FakeTensor outputs
            # and do device logic, we dont need do anything but run them
            # and ensure that Meta kernels are dispatched to (see)
            # Fake Tensor Dispatch Keys
            # TODO - we should be use the prim aten impl
            if "prims::" in func._schema.name and len(flat_arg_tensors) != 0 and hasattr(func, "prim_meta_impl"):
                return func.prim_meta_impl(*args, **kwargs)

            if torch._C._dispatch_has_kernel(func.name):
                # Decomposes CompositeImplicitAutograd ops
                r = func.decompose(*args, **kwargs)
                if r is not NotImplemented:
                    return r

        flat_symints = tree_flatten_only(torch._C.SymIntNode, (args, kwargs))
        has_symbolic_sizes = (
            any([i.has_sym_ints for i in flat_arg_tensors]) or len(flat_symints) > 0
        )

        if has_symbolic_sizes:
            with no_dispatch():
                if symbolic_shapes.is_symbolic_op(func):
                    return symbolic_shapes.handle_symbolic_op(func, args, kwargs)
                if func == aten.size.default:
                    raise RuntimeError(
                        "Trying to call aten.size on a tensor with symbolic shapes. "
                        "It's likely that this is from calling tensor.shape in C++"
                    )

<<<<<<< HEAD
=======
            with self.restore():
                if func in meta_table:
                    r = meta_table[func](*args, **kwargs)
                    return r
                if func in decomposition_table:
                    return decomposition_table[func](*args, **kwargs)

                # Decomposes CompositeImplicitAutograd ops
                r = func.decompose(*args, **kwargs)
                if r is not NotImplemented:
                    return r

        # prims already wrap FakeTensor inputs to FakeTensor outputs
        # and do device logic, we dont need do anything but run them
        # and ensure that Meta kernels are dispatched to (see)
        # Fake Tensor Dispatch Keys
        # TODO - we should be use the prim aten impl
        if (
            "prims::" in func._schema.name
            and len(flat_arg_tensors) != 0
            and hasattr(func, "prim_meta_impl")
        ):
            with self.restore():
                return func.prim_meta_impl(*args, **kwargs)

        if has_symbolic_sizes:
>>>>>>> 5ebe4feb
            constructors = [aten.empty.memory_format]
            if func not in constructors:
                raise RuntimeError(
                    f"{func} - couldn't find symbolic meta function/decomposition"
                )

        with no_dispatch():
            converter = self.fake_tensor_converter

            # if we are in the dispatch mode, we will enter this function even if the inputs
            # are not FakeTensors. For now, throw if any non-Fake Tensor inputs
            # and just support constructors. TODO: extend more broadly
            conversion_made = False
            subclass_seen = False

            def check_non_fake_tensor(x):
                nonlocal conversion_made, subclass_seen
                conversion_made = conversion_made or (
                    isinstance(x, torch.Tensor) and not isinstance(x, FakeTensor)
                )
                subclass_seen = subclass_seen or (
                    isinstance(x, torch.Tensor)
                    and not isinstance(x, FakeTensor)
                    and type(x) is not torch.Tensor
                    and type(x) is not torch.nn.Parameter
                )

            tree_map(check_non_fake_tensor, args)
            tree_map(check_non_fake_tensor, kwargs)

            # Suppose we enable fake tensor mode.  This means that fake tensor
            # mode will run first.  But what if we do an operation that
            # involves a tensor subclass that will desugar into normal tensor
            # operations?  Without this line, fake tensor mode will run first,
            # decide that a conversion was made (since there was a non fake
            # tensor argument), and report an error that converting non
            # fake tensor is not supported.  What we actually wanted to happen
            # was to give the subclass a chance to figure out what it wants to
            # before erroring out.  Returning NotImplemented here allows this.
            #
            # NB: If you're seeing a mysterious infinite loop involving fake
            # tensor, it might be related to this line.  Though I'm not sure
            # how you'll know to read this comment, as this line won't show up
            # in the stack trace.
            if subclass_seen:
                return NotImplemented

            # this is generated from torch.tensor(), which does not use the
            # dispatcher, to allow wrapper subclasses to wrap the new tensor
            # we need to handle before error checking
            if func in self.lift_functions:
                assert (
                    len(kwargs) == 0
                    and len(args) == 1
                    and type(args[0]) is torch.Tensor
                ), f"{args} {kwargs}"
                with no_dispatch():
                    return converter(self, args[0])

            if conversion_made:
                raise Exception(
                    "Invoking operators with non-Fake Tensor inputs in FakeTensorMode is not yet supported. "
                    f"Please convert all Tensors to FakeTensors first. Found in {func}(*{args}, **{kwargs})"
                )

            for run_impl_check, op_impl in op_implementations:
                if run_impl_check(func):
                    return op_impl(self, func, *args, **kwargs)

            try:
                with in_kernel_invocation_manager(self):
                    r = func(*args, **kwargs)
            except NotImplementedError as not_implemented_error:
                if not self.allow_fallback_kernels:
                    raise not_implemented_error
                return run_fallback_kernel(
                    self, func, args, kwargs, not_implemented_error
                )

            # TODO: handle non-kwarg devices
            assert func not in _device_not_kwarg_ops, f"NYI: {func}"

            # Lazily initialized, in case there are no tensor returns
            common_device = None

            def wrap(e, device=None):
                nonlocal common_device
                if isinstance(e, torch.Tensor) and not isinstance(e, FakeTensor):
                    if common_device is None:
                        common_device = FakeTensor._find_common_device(
                            func, args, kwargs
                        )
                    return converter(self, e, device or common_device)
                else:
                    return e

            # if device is specified, use that
            if kwargs.get("device", None):
                return tree_map(partial(wrap, device=kwargs["device"]), r)

            return tree_map(partial(wrap), r)

    @property
    def lift_functions(self):
        return aten.lift_fresh.default, aten.lift_fresh_copy.default

    def from_tensor(self, tensor):
        return self.fake_tensor_converter(self, tensor)


# NB: returns fake tensors
def run_fallback_kernel(fake_mode, func, args, kwargs, orig_not_implemented_exception):
    # these should all be supported, just to be safe
    # avoid fallback for operators which inplace modify metadata
    # because the input fake tensors would be umodified
    if torch.Tag.inplace_view in func.tags:  # type: ignore[attr-defined]
        raise orig_not_implemented_exception

    with no_dispatch():
        inp_impls = {}

        def to_real_tensor(e):
            if isinstance(e, FakeTensor):
                out = torch.zeros_like(e, device=e.fake_device)
                if e.is_sparse:
                    out._coalesced_(e.is_coalesced())
                inp_impls[id(out)] = e
                return out
            return e

        args = tree_map(to_real_tensor, args)
        kwargs = tree_map(to_real_tensor, kwargs)

        r = func(*args, **kwargs)

        tensor_impls = set()
        storages = set()

        for e in tree_flatten((args, kwargs))[0]:
            if isinstance(e, torch.Tensor):
                if not e.is_sparse:
                    storages.add(e.storage()._cdata)

        # TODO: also check metadata change on inputs
        # proper aliasing/metadata relationship between outputs and inputs will
        # not be set up, bc of conversion to device, unless we can reuse an
        # input impl
        for e in tree_flatten(r)[0]:
            if id(e) not in inp_impls and (
                isinstance(e, torch.Tensor)
                and not e.is_sparse
                and e.storage()._cdata in storages
            ):
                raise orig_not_implemented_exception

    def map_out(e):
        if isinstance(e, torch.Tensor):
            if id(e) in inp_impls:
                return inp_impls[id(e)]
            else:
                return fake_mode.fake_tensor_converter(fake_mode, e)
        else:
            return e

    return tree_map(map_out, r)


# Just for use to allow copying a module to fake tensors,
# does not apply elsewhere
class FakeCopyMode(TorchFunctionMode):
    def __init__(self, fake_mode):
        self.fake_mode = fake_mode

    def __torch_function__(self, func, types, args=(), kwargs=None):
        kwargs = kwargs if kwargs else {}

        # clone will get called in Parameter deepcopy
        if func == torch._C._TensorBase.clone:
            return func(self.fake_mode.from_tensor(args[0]), **kwargs)
        elif func == torch.Tensor.__deepcopy__:
            assert len(args) == 2 and len(kwargs) == 0
            tensor, memo = args

            if id(tensor) in memo:
                return memo[id(tensor)]

            out = self.fake_mode.from_tensor(tensor)
            memo[id(tensor)] = out
            return out
        else:
            with torch._C.DisableTorchFunction():
                return func(*args, **kwargs)<|MERGE_RESOLUTION|>--- conflicted
+++ resolved
@@ -4,7 +4,7 @@
 import weakref
 from dataclasses import dataclass
 from functools import partial
-from typing import Callable, Union, Type, TypeVar
+from typing import Callable, Type, TypeVar, Union
 
 import torch
 import torch.fx.experimental.symbolic_shapes as symbolic_shapes
@@ -15,7 +15,7 @@
 from torch.utils._mode_utils import no_dispatch
 from torch.utils._python_dispatch import enable_torch_dispatch_mode, TorchDispatchMode
 
-from torch.utils._pytree import tree_flatten, tree_map, PyTree
+from torch.utils._pytree import PyTree, tree_flatten, tree_map
 
 aten = torch.ops.aten
 T = TypeVar("T")
@@ -536,6 +536,7 @@
     flat_vals, _ = tree_flatten(pytree)
     return [elem for elem in flat_vals if isinstance(elem, ty)]
 
+
 class FakeTensorMode(TorchDispatchMode):
     def __init__(self, *, allow_fallback_kernels=True, allow_meta=False):
         self.allow_fallback_kernels = allow_fallback_kernels
@@ -583,8 +584,13 @@
             # and ensure that Meta kernels are dispatched to (see)
             # Fake Tensor Dispatch Keys
             # TODO - we should be use the prim aten impl
-            if "prims::" in func._schema.name and len(flat_arg_tensors) != 0 and hasattr(func, "prim_meta_impl"):
-                return func.prim_meta_impl(*args, **kwargs)
+            if (
+                "prims::" in func._schema.name
+                and len(flat_arg_tensors) != 0
+                and hasattr(func, "prim_meta_impl")
+            ):
+                with self.restore():
+                    return func.prim_meta_impl(*args, **kwargs)
 
             if torch._C._dispatch_has_kernel(func.name):
                 # Decomposes CompositeImplicitAutograd ops
@@ -607,35 +613,6 @@
                         "It's likely that this is from calling tensor.shape in C++"
                     )
 
-<<<<<<< HEAD
-=======
-            with self.restore():
-                if func in meta_table:
-                    r = meta_table[func](*args, **kwargs)
-                    return r
-                if func in decomposition_table:
-                    return decomposition_table[func](*args, **kwargs)
-
-                # Decomposes CompositeImplicitAutograd ops
-                r = func.decompose(*args, **kwargs)
-                if r is not NotImplemented:
-                    return r
-
-        # prims already wrap FakeTensor inputs to FakeTensor outputs
-        # and do device logic, we dont need do anything but run them
-        # and ensure that Meta kernels are dispatched to (see)
-        # Fake Tensor Dispatch Keys
-        # TODO - we should be use the prim aten impl
-        if (
-            "prims::" in func._schema.name
-            and len(flat_arg_tensors) != 0
-            and hasattr(func, "prim_meta_impl")
-        ):
-            with self.restore():
-                return func.prim_meta_impl(*args, **kwargs)
-
-        if has_symbolic_sizes:
->>>>>>> 5ebe4feb
             constructors = [aten.empty.memory_format]
             if func not in constructors:
                 raise RuntimeError(
