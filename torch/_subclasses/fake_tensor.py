--- conflicted
+++ resolved
@@ -406,26 +406,6 @@
             self_repr = super().__repr__()
         return f"FakeTensor({self.fake_mode}, {self_repr}, {self.fake_device})"
 
-<<<<<<< HEAD
-=======
-    def stride(self, dim=None):
-        if self.has_sym_ints:
-            # TODO: As we currently don't support symbolic strides, we'll assume contiguous strides
-            # The reason this needs to be here instead of __torch_dispatch__ is that
-            # when aten.stride goes into __torch_dispatch__, it expects a list of
-            # concrete ints to be returned. So we need to short-circuit that entirely
-            strides = symbolic_shapes.create_contiguous(self.shape)
-            if dim is None:
-                return strides
-            else:
-                return strides[dim]
-
-        if dim is None:
-            return super().stride()
-        else:
-            return super().stride(dim)
-
->>>>>>> 8d1c828c
     def new(self, *args, **kwargs):
         # torch.Tensor.new does not go through the normal dispatcher pattern
         # so in order to use the same pattern as normal invocation of
