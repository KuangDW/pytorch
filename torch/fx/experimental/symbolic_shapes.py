--- conflicted
+++ resolved
@@ -2211,7 +2211,6 @@
                     source == symbol_to_source[expr][0]
                 ):
                     continue
-<<<<<<< HEAD
 
                 # This logic excludes static values found on tensors from guarding, because
                 # dynamo's check_tensor_fn does that (see guards.cpp).
@@ -2221,10 +2220,9 @@
                         self.log.debug("Skipping guard %s", f"{source_ref(source)} == {expr}")
                         continue
 
-=======
                 if is_dim(source):
                     dim_constraints.add_equality(source, expr)
->>>>>>> e63c502b
+
                 sexpr = ShapeGuardPrinter(symbol_to_source, source_ref, self.var_to_sources).doprint(expr)
                 exprs.append(f"{source_ref(source)} == {sexpr}")
                 # NB: Not necessary to report constraint violations here:
