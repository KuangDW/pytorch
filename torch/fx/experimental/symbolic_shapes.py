import torch
import torch.utils._pytree as pytree
from typing import Set, Dict, List, Type, Optional, cast
import operator
import builtins
import math
import functools
from functools import lru_cache, partial
import traceback
import collections
import textwrap
from torch._subclasses.meta_utils import MetaConverter
from torch import SymInt, SymFloat

try:
    import sympy  # type: ignore[import]
    from sympy.printing.precedence import precedence  # type: ignore[import]
    HAS_SYMPY = True
except ImportError:
    HAS_SYMPY = False

aten = torch.ops.aten  # type: ignore[has-type]

__all__ = [
    "has_symbolic_sizes_strides", "create_contiguous", "ShapeEnv",
    "SymDispatchMode", "sym_float", "FloorDiv", "guard_int", "wrap_node"
]

SYM_FUNCTION_MODE = None

# We don't bother with the metaclass as all of the dispatching logic happens
# entirely from Python
#
# Didn't bother with ancestors for now, unlikely to have multiple modes for
# symints right now


# SymDispatchMode gets invoked whenever an operation is processed on
# a PySymInt.  When this occurs, you get called at __sym_dispatch__
# with the operation in question.  This is symmetric to TorchDispatchMode
# but with some caveats:
#
#   - In TorchDispatchMode, you get the same arguments as what a user
#     invoked your API with; e.g., if you call torch.ops.aten.foo(a, b),
#     you get (a, b) as args to your call.  In SymDispatchMode, if
#     you call a + b (where a and b are SymInts), you will get
#     (a.get_pyobj(), b.get_pyobj()) as your args (these are PySymInts)
#
#   - SymInt/PySymInt don't have FX proxy support (unlike, e.g., Tensor).
#     So you have to manually call Tracer/create_node to write into
#     the graph.  See ProxySymDispatchMode for an example
#
class SymDispatchMode:
    def __sym_dispatch__(self, func, types, args, kwargs):
        raise NotImplementedError()

    def __enter__(self):
        global SYM_FUNCTION_MODE
        old = SYM_FUNCTION_MODE
        if hasattr(self, "inner"):
            raise RuntimeError(f"{self} has already been used as a mode. Please use a fresh version")
        else:
            self.inner = old
        SYM_FUNCTION_MODE = self
        return self

    def __exit__(self, exc_type, exc_val, exc_tb):
        global SYM_FUNCTION_MODE
        SYM_FUNCTION_MODE = self.inner

def has_symbolic_sizes_strides(elem):
    return elem._has_symbolic_sizes_strides

def create_contiguous(shape):
    strides = [1]
    for dim in reversed(shape[:-1]):
        strides.append(dim * strides[-1])
    return list(reversed(strides))

def _handle_sym_dispatch(func, args, kwargs):
    global SYM_FUNCTION_MODE
    mode = SYM_FUNCTION_MODE
    assert mode
    SYM_FUNCTION_MODE = mode.inner
    try:
        # TODO: properly compute types
        types: List[Type] = []
        return mode.__sym_dispatch__(func, types, args, kwargs)
    finally:
        SYM_FUNCTION_MODE = mode

def guard_int(a):
    if isinstance(a, SymInt):
        return a.node.guard_int("", 0)  # NB: uses Python backtrace
    assert isinstance(a, int)
    return a

def sym_float(a):
    if isinstance(a, SymFloat):
        return a
    elif hasattr(a, '__sym_float__'):
        return a.__sym_float__()
    return float(a)

def sym_int(a):
    if isinstance(a, SymInt):
        return a
    elif hasattr(a, '__sym_int__'):
        return a.__sym_int__()
    return int(a)

# TODO: An incomplete list
# 1. Set variables to be equal when we do equality
# 2. Specialize on 0/1 when we do subtraction
class SymNode:
    """
    This is a type erased SymInt/SymFloat which we use to do actual operations.
    End users don't touch this.  Magic methods are NOT defined on this object.
    """
    def __init__(self, expr, shape_env, pytype, constant=None):
        self._expr = expr
        self.shape_env = shape_env
        self.pytype = pytype
        self.constant = constant

    @property
    def expr(self):
        self._update_expr()
        return self._expr

    def _update_expr(self):
        self._expr = self.shape_env.replace(self._expr)

    def to_node(self, num):
        if isinstance(num, (SymInt, SymFloat)):
            return num.node
        elif isinstance(num, int):
            return self.wrap_int(num)
        elif isinstance(num, float):
            return self.wrap_float(num)
        else:
            # NotImplementedError is important so that Python tries the
            # other magic method
            raise NotImplementedError(type(num))

    def is_int(self):
        return self.pytype is int

    def is_float(self):
        return self.pytype is float

    def wrap_int(self, num):
        assert isinstance(num, int)
        return SymNode(sympy.Integer(num), self.shape_env, int, constant=num)

    def wrap_float(self, num):
        assert isinstance(num, float)
        return SymNode(sympy.Integer(num), self.shape_env, float, constant=num)

    def clone(self):
        return SymNode(self.expr, self.shape_env, self.pytype, constant=self.constant)

    def str(self):
        return f"{self.expr}"

    def __str__(self):
        return self.str()

    def __repr__(self):
        return self.str()

    # Today we error on calling int on a symbolic shape, as this is a very accessible footgun.
    def int_(self):
        raise RuntimeError("Trying to extract a concrete int out of a symbolic int")

    # You can manually trigger a guard with this function
    def guard_int(self, file, line):
        # TODO: use the file/line for some useful diagnostic on why a
        # guard occurred
        return int(self.shape_env.evaluate_expr(self.expr))

    def guard_float(self, file, line):
        # TODO: use the file/line for some useful diagnostic on why a
        # guard occurred
        return float(self.shape_env.evaluate_expr(self.expr))

    def sym_float(self):
        if SYM_FUNCTION_MODE:
            r = _handle_sym_dispatch(sym_float, (wrap_node(self),), {})
            assert isinstance(r, (SymInt, SymFloat)), type(r)
            return r.node
        # TODO: consider constant prop here
        # TODO: wrapping the expr with sympy.Float doesn't seem to work, why
        # not?
        return SymNode(self.expr, self.shape_env, float)

    def sym_int(self):
        raise NotImplementedError("sym_int NYI")
        """
        if SYM_FUNCTION_MODE:
            return _handle_sym_dispatch(sym_int, (self,), {})
        # TODO: consider constant prop here
        # XXX: need to cast float to int in sympy; math.floor is wrong
        # because negatives round to zero
        return SymNode(self.expr, self.shape_env, int)
        """

    def bool_(self):
        return bool(self.shape_env.evaluate_expr(self.shape_env.replace(self.expr)))


if HAS_SYMPY:
    class FloorDiv(sympy.Function):
        """
        We maintain this so that:
        1. We can use divisibility guards to simplify FloorDiv(a, b) to a / b.
        2. Printing out the expression is nicer (compared to say, representing a//b as (a - a % b) / b)
        """
        nargs = (2,)

        def _sympystr(self, printer):
            lhs = self.args[0]
            rhs = self.args[1]
            lhs_str = printer._print(lhs)
            rhs_str = printer._print(rhs)
            if precedence(lhs) < precedence(sympy.div):
                lhs_str = f"({lhs_str})"
            if precedence(rhs) < precedence(sympy.div):
                rhs_str = f"({rhs_str})"

            return f"{lhs_str}//{rhs_str}"

        @classmethod
        def eval(cls, base, divisor):
            if base == 0:
                return sympy.Integer(0)
            if divisor == 1:
                return base
            if isinstance(base, sympy.Integer) and isinstance(divisor, sympy.Integer):
                return base // divisor
            if isinstance(base, FloorDiv):
                return FloorDiv(base.args[0], base.args[1] * divisor)

            gcd = sympy.gcd(base, divisor)
            if gcd != 1:
                return FloorDiv(
                    sympy.simplify(base / gcd), sympy.simplify(divisor / gcd)
                )

# Methods that have a `__foo__` as well as `__rfoo__`
reflectable_magic_methods = {
    'add': lambda a, b: a + b,
    'sub': lambda a, b: a - b,
    'mul': lambda a, b: a * b,
    'mod': lambda a, b: a % b,
    'pow': lambda a, b: a ** b,
    'truediv': lambda a, b: a / b,
    'floordiv': lambda a, b: FloorDiv(a, b),
}

magic_methods = {
    **reflectable_magic_methods,
    'eq': lambda a, b: sympy.Eq(a, b),
    'gt': lambda a, b: sympy.Gt(a, b),
    'lt': lambda a, b: sympy.Lt(a, b),
    'le': lambda a, b: sympy.Le(a, b),
    'ge': lambda a, b: sympy.Ge(a, b),
    'ceil': lambda a: sympy.ceiling(a),
    'neg': lambda a: -a,
    'min': lambda a, b: sympy.Min(a, b),
    'max': lambda a, b: sympy.Max(a, b),
}

unary_magic_methods = {
    'ceil',
    'neg'
}

float_magic_methods = {"add", "sub", "mul", "truediv", "ceil", "floor", "eq", "gt", "lt", "le", "ge", "pow"}

def wrap_node(x):
    if not isinstance(x, SymNode):
        return x
    if x.constant is not None:
        return x.constant
    if x.pytype is int:
        return SymInt(x)
    elif x.pytype is float:
        return SymFloat(x)
    else:
        raise AssertionError(f"unrecognized return type {x.pytype}")

def _make_node_magic(method, func):
    func = lru_cache(256)(func)

    def binary_magic_impl(self, other):
        if method in ["min", "max"]:
            op = getattr(builtins, method)
        else:
            op = getattr(operator, method)
        if SYM_FUNCTION_MODE:
            r = _handle_sym_dispatch(op, (wrap_node(self), wrap_node(other)), {})
            assert isinstance(r, (SymInt, SymFloat)), type(r)
            return r.node
        assert isinstance(other, SymNode)
        other_expr = other.expr
        # TODO: consider constant prop here
        expr = self.shape_env.replace(self.expr)
        other_expr = self.shape_env.replace(other_expr)
        out = func(expr, other_expr)
        out = sympy.expand(out)
        if method in ["truediv"]:
            pytype = float
        else:
            pytype = self.pytype

        # TODO: relational operators actually technically return a
        # PySymBool, this is a type error
        return SymNode(out, self.shape_env, pytype)

    def unary_magic_impl(self):
        if SYM_FUNCTION_MODE:
            if method in ["ceil", "floor"]:
                op = getattr(math, method)
            else:
                op = getattr(operator, method)
            r = _handle_sym_dispatch(op, (wrap_node(self),), {})
            assert isinstance(r, (SymInt, SymFloat)), type(r)
            return r.node
        # TODO: consider constant prop here
        expr = self.shape_env.replace(self.expr)
        out = func(expr)
        out = sympy.expand(out)
        if method in ["ceil", "floor"]:
            pytype = int
        else:
            pytype = self.pytype

        return SymNode(out, self.shape_env, pytype)

    if method in unary_magic_methods:
        setattr(SymNode, method, unary_magic_impl)
    else:
        setattr(SymNode, method, binary_magic_impl)

for method, func in magic_methods.items():
    _make_node_magic(method, func)

def _make_user_magic(method, user_type):
    # User magic takes care of wrapping the other operand into a node,
    # so that our internal logic can assume everything is nodes

    def unary_magic_impl(self):
        return wrap_node(getattr(self.node, method)())

    def binary_magic_impl(self, other):
        return wrap_node(getattr(self.node, method)(self.node.to_node(other)))

    def rbinary_magic_impl(self, other):
        return wrap_node(getattr(self.node.to_node(other), method)(self.node))

    if method in unary_magic_methods:
        setattr(user_type, f"__{method}__", unary_magic_impl)
    else:
        setattr(user_type, f"__{method}__", binary_magic_impl)
        if method in reflectable_magic_methods:
            setattr(user_type, f"__r{method}__", rbinary_magic_impl)

for method, func in magic_methods.items():
    _make_user_magic(method, SymInt)

for method, func in magic_methods.items():
    if method not in float_magic_methods:
        continue
    _make_user_magic(method, SymFloat)

del method
del func

def _lru_cache(fn, maxsize=None):
    """
    Wrapper around lru_cache that clears when new info about shapes has been
    updated.

    Use lru_cache if the output is always the same, regardless of the
    constraints we know now (i.e. evaluate_expr)

    Use _lru_cache otherwise.
    """
    fn_cache = lru_cache(maxsize)(fn)
    prior_key = None

    @functools.wraps(fn)
    def wrapper(self, *args, **kwargs):
        nonlocal prior_key
        if prior_key != self._get_key():
            prior_key = self._get_key()
            fn_cache.cache_clear()
        return fn_cache(self, *args, **kwargs)

    wrapper.cache_info = fn_cache.cache_info  # type: ignore[attr-defined]
    return wrapper



class ShapeEnv(object):
    def __init__(self):
        self.guards = []
        # Maps symbolic ints to their original concrete values
        # Currently populated from tensors
        self.var_to_val: Dict["sympy.Symbol", "sympy.Integer"] = {}
        # Maps from sympy ints to expressions representing them
        # Populated from equality guards (i.e. a.shape[0] == b.shape[0])
        self.replacements: Dict["sympy.Symbol", "sympy.Expr"] = {}  #
        # Set holds a % b expressions that evaluate to 0.
        self.divisible: Set["sympy.Expr"] = set()
        # Duck-shaping says that if two input tensors have the same size,
        # they get assigned the same symbolic variable
        self.val_to_var: Dict[int, "sympy.Expr"] = {0: sympy.Integer(0), 1: sympy.Integer(1)}

    def _get_key(self):
        """
        Defines the current "state" of the guards we've accumulated in this ShapeEnv.
        Determines when we need to invalidate our cache
        """
        return (len(self.replacements), len(self.divisible))

    def create_symbolic_sizes_strides(self, ex: torch.Tensor):
        """
        Returns a list of symbolic sizes and strides for the given tensor.
        We try our best to express stride in terms of the sizes, so as to not
        introduce new symbolic variables.
        """

        size = [self.create_symbol(i) for i in ex.size()]
        stride: List[Optional[sympy.Expr]] = [None] * len(size)
        for i, val in enumerate(ex.stride()):
            if val in (0, 1):
                stride[i] = sympy.Integer(val)
        while any(x is None for x in stride):
            candidates = {
                ex.size(i) * ex.stride()[i]: size[i] * stride[i]
                for i in range(len(size))
                if stride[i] is not None and ex.stride()[i] >= 0
            }
            # iterate over unbound strides in sorted order
            val_list = sorted(
                [(ex.stride()[i], i) for i in range(len(stride)) if stride[i] is None]
            )
            for _, i in val_list:
                if stride[i] is None and ex.stride()[i] in candidates:
                    stride[i] = candidates[ex.stride()[i]]
                    candidates[ex.size(i) * ex.stride()[i]] = size[i] * stride[i]
            if any(x is None for x in stride):
                # bind the smallest unbound stride to a new variable
                val, i = min(
                    [
                        (ex.stride()[i], i)
                        for i in range(len(stride))
                        if stride[i] is None
                    ]
                )
                stride[i] = self.create_symbol(val)
        assert all(x is not None for x in stride)
        return [self.create_symintnode(i) for i in size], [self.create_symintnode(i) for i in stride]  # type: ignore[arg-type]

<<<<<<< HEAD
    def create_symintnode(self, expr: Union["sympy.Expr", int]):
        return SymInt(SymNode(expr, self, int))
=======
    def create_symintnode(self, expr: "sympy.Expr"):
        py_sym_int = PySymInt(expr, self)
        cpp_sym_int = torch.SymIntNode.new_symint(py_sym_int)  # type: ignore[attr-defined]
        return cpp_sym_int
>>>>>>> 0b1cd55d

    def create_symbol(self, val: int) -> "sympy.Expr":
        if not HAS_SYMPY:
            raise RuntimeError("Need sympy installed to create symbolic shapes")
        if val < 0:
            # all sympy base variables must be positive and > 1
            return -self.create_symbol(-val)
        # This implements duck-shaping: input sizes that match are assigned
        # the same symint
        # TODO: Create a guard whenever this happens
        # TODO: But how do I represent the guard in this case?
        # Note: val_to_var is also initialized with 0/1 mapping to constants, so
        # this also ensures that all symbols are > 1
        if val in self.val_to_var:
            return self.val_to_var[val]
        sympy_expr = sympy.Symbol(f"s{len(self.var_to_val)}", positive=True, integer=True)
        self.var_to_val[sympy_expr] = sympy.Integer(val)
        self.val_to_var[val] = sympy_expr
        return sympy_expr

    def evaluate_guards_for_args(self, *args):
        new_env = ShapeEnv()
        # NB: This must be kept in sync with create_aot_dispatcher_function
        # and wrap_fake_symbolic
        meta_converter = MetaConverter()
        pytree.tree_map_only(torch.Tensor, partial(meta_converter, shape_env=new_env), args)
        return all(guard.xreplace(new_env.var_to_val) for guard, _ in self.guards)

    def get_guard_expr(self):
        """
        Returns a sympy expression representing all of the shape env guards.

        NOTE: Does not include implicit 0/1 or duck-shaping guards
        """
        return sympy.And(*[guard for guard, _ in self.guards])

    def get_nontrivial_guards(self):
        return [self.simplify(guard) for guard, _ in self.guards if self._maybe_evaluate_static(guard) is None]

    def format_guards(self, verbose=False):
        def format_tb(tb):
            if not verbose:
                return ""
            return f"\n   Guarded at:\n{textwrap.indent(tb, '   ')}"

        return '\n'.join(f" - {guard}{format_tb(tb)}" for guard, tb in self.guards)

    def get_shape_groups(self):
        shape_groups = collections.defaultdict(list)
        for k, v in self.replacements.items():
            shape_groups[v].append(k)
        return shape_groups

    @_lru_cache
    def _maybe_evaluate_static(self, expr: "sympy.Expr") -> "Optional[sympy.Expr]":
        """
        Tries to evaluate expr without introducing guards
        """
        expr = self.simplify(expr)
        # Simplifies assuming that shape vars > 1 (since we cache on 0/1 shape values)
        symbols = list(expr.free_symbols)
        new_shape_env = {
            k: sympy.Symbol(f"shape_{idx}", positive=True, integer=True) + 1
            for idx, k in enumerate(symbols)
        }
        new_expr = expr.xreplace(new_shape_env)
        floor_div_replace = {}
        for atom in new_expr.atoms(FloorDiv):
            floor_div_replace[atom] = sympy.floor(atom.args[0] / atom.args[1])
        new_expr = sympy.expand(new_expr.xreplace(floor_div_replace))
        if len(list(new_expr.free_symbols)) == 0:
            return new_expr
        return None

    @_lru_cache
    def replace(self, expr: "sympy.Expr") -> "sympy.Expr":
        replacements = {s: self._find(cast(sympy.Symbol, s)) for s in expr.free_symbols}
        return sympy.expand(expr.xreplace(replacements))

    @_lru_cache
    def _update_divisible(self):
        new_divisible = set()
        for k in self.divisible:
            res = self.replace(k)
            if len(res.free_symbols) > 0:
                new_divisible.add(k)

        self.divisible = new_divisible

    @_lru_cache
    def simplify(self, expr: "sympy.Expr") -> "sympy.Expr":
        expr = self.replace(expr)
        if expr.has(FloorDiv):
            self._update_divisible()
            div_replacements = {}
            for atom in expr.atoms(FloorDiv):
                base, divisor = atom.args
                if self.replace(base % divisor) in self.divisible:
                    div_replacements[atom] = base / divisor
            expr = expr.xreplace(div_replacements)
            expr = sympy.expand(expr)
        return expr

    @lru_cache(256)
    def size_hint(self, expr: "sympy.Expr"):
        """
        Gets a size hint for a given expression from the underlying shapes we had.
        Does not introduce a guard, so only use this when you can guarantee that
        your code is still valid for arbitrary shapes (such as optimization decisions)
        """
        result_expr = sympy.expand(expr).xreplace(self.var_to_val)
        assert len(result_expr.free_symbols) == 0, "Size hint has variables we don't have underlying values for"
        return result_expr

    @_lru_cache
    def _find(self, a: "sympy.Symbol") -> "sympy.Expr":
        """
        Implements a DSU-like algorithm to find the variable that represents a
        Also handles transitive non-identity replacements.

        a: b + c
        c: d
        """
        if a not in self.replacements:
            return a
        res = self.replacements[a]
        cur_replace = {s: self._find(s) for s in res.free_symbols}
        self.replacements[a] = self.replacements[a].xreplace(cur_replace)
        return self.replacements[a]

    @lru_cache(256)
    def _maybe_guard_eq(self, expr: "sympy.Eq") -> None:
        """
        Evaluates the result of an eq call. If true, uses information to
        simplify shapes (i.e. a == b or a % 5 == 0)
        """
        concrete_bool = bool(self.size_hint(expr))
        if not concrete_bool:
            return
        free = list(expr.free_symbols)

        assert len(free) > 0, "The expression should not be static by this point"
        # In case of really gnarly expression, we don't blow up
        if len(free) > 5:
            return
        free = sorted(free, key=lambda x: (self.size_hint(x), x.name), reverse=True)  # type: ignore[attr-defined]
        lhs = expr.lhs
        rhs = expr.rhs
        try:
            solutions = sympy.solve(lhs - rhs, free[0], dict=True)
            if len(solutions) != 1:
                return
            solution = solutions[0][free[0]]
            if all(t.is_integer for t in sympy.preorder_traversal(solution)):
                new_var = self._find(solution)
                self.replacements[cast(sympy.Symbol, free[0])] = new_var
        except NotImplementedError:
            if expr.has(sympy.Mod):
                mod_expr = tuple(expr.atoms(sympy.Mod))[0]
                try:
                    solutions = sympy.solve(lhs - rhs, mod_expr, dict=True)
                    if len(solutions) == 1 and solutions[0][mod_expr] == 0:
                        self.divisible.add(mod_expr)
                except NotImplementedError:
                    pass
            return

    @lru_cache(256)
    def evaluate_expr(self, expr: "sympy.Expr"):
        """
        Given an expression, evaluates it, adding guards if necessary
        """
        if len(expr.free_symbols) == 0:
            return expr
        expr = self.simplify(expr)
        static_expr = self._maybe_evaluate_static(expr)
        if static_expr is not None:
            return static_expr

        if isinstance(expr, sympy.Eq):
            self._maybe_guard_eq(expr)
        concrete_val = self.size_hint(expr)

        # TODO: optimize this; avoid formatting traces until we need them
        # NB: drop two frames; evaluate_expr and the Sym* function that
        # actually called us
        stack = ''.join(traceback.format_list(traceback.extract_stack()[:-2]))
        if concrete_val is sympy.true:
            self.guards.append((expr, stack))
        elif concrete_val is sympy.false:
            self.guards.append((sympy.Not(expr), stack))
        else:
            self.guards.append((sympy.Eq(expr, concrete_val), stack))
        return concrete_val<|MERGE_RESOLUTION|>--- conflicted
+++ resolved
@@ -464,15 +464,8 @@
         assert all(x is not None for x in stride)
         return [self.create_symintnode(i) for i in size], [self.create_symintnode(i) for i in stride]  # type: ignore[arg-type]
 
-<<<<<<< HEAD
-    def create_symintnode(self, expr: Union["sympy.Expr", int]):
+    def create_symintnode(self, expr: "sympy.Expr"):
         return SymInt(SymNode(expr, self, int))
-=======
-    def create_symintnode(self, expr: "sympy.Expr"):
-        py_sym_int = PySymInt(expr, self)
-        cpp_sym_int = torch.SymIntNode.new_symint(py_sym_int)  # type: ignore[attr-defined]
-        return cpp_sym_int
->>>>>>> 0b1cd55d
 
     def create_symbol(self, val: int) -> "sympy.Expr":
         if not HAS_SYMPY:
