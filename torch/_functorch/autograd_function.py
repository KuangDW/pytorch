import torch
from torch._ops import PyOperator
from torch._C._functorch import TransformType
from torch._functorch.utils import enable_autograd_function
import torch.utils._pytree as pytree
from torch._C._functorch import (
    _wrap_for_grad,
    _unwrap_for_grad,
    current_level,
)
from torch._functorch.vmap import (
    wrap_batched,
    unwrap_batched,
    vmap,
    restore_vmap,
)
from torch.autograd.forward_ad import _set_fwd_grad_enabled
from typing import Any, NamedTuple

# autograd.Function technically runs before the regular PyTorch dispatcher.
# This is how features like autocast and torch_dispatch (e.g. PythonTLSSnapshot)
# work with it. One day we might decide to change this, but until then,
# we need to give the illusion that autograd.Function runs before those things.
#
# We do this by using creating a custom PyOperator that only functorch
# dispatches specially.
class CustomFunctionPyOperator(PyOperator):
    def __init__(self):
        super().__init__('custom_function_call')

    def __call__(self, autograd_function, generate_vmap_rule, *args, **kwargs):
        # When custom_function_call is done dispatching through functorch,
        # it should just invoke the autograd.Function. This is consistent
        # with the autograd.Function behavior of being invoked before the
        # PyTorch dispatcher.
        #
        # This will lead us into trouble later down the line, but this is
        # pre-existing. There is an invariant that a function traced by
        # make_fx should have the same behavior when provided the same
        # Tensor. However, make_fx sees autograd.Function as a composite
        # (because autograd.Function happens before the Python dispatch key)
        # and only traces the forward pass.
        if torch._C._are_functorch_transforms_active():
            return super().__call__(autograd_function, generate_vmap_rule, *args, **kwargs)
        return autograd_function.apply(*args, **kwargs)


# "custom_function_call"
# This is the mechanism for an autograd.Function that works with functorch transforms.
# It wraps an autograd.Function; interactions with functorch transforms are defined
# via PyDispatcher and PyOperator rather than through the traditional PyTorch
# dispatcher.
custom_function_call = CustomFunctionPyOperator()


# The grad rule for custom_function_call is to construct a new _SingleLevelFunction
# (autograd.Function that only works with a single layer (level) of functorch) that:
# - unwraps the inputs
# - redispatches to custom_function_call
# - wraps the outputs
# and whose backward pass calls the original autograd.Function's backward.
#
# Why do we need to redispatch to custom_function_call?
# -----------------------------------------------------
# This is consistent with how ATen operators work with functorch's grad transform:
# they always redispatch to the original operator.
# Consider torch.sin, and let's say we do grad0(grad1(torch.sin))(x)
#
# grad1 will:
# - set up the autograd graph
# - unwrap the inputs
# - redispatch to at::sin (*)
# - rewrap the outputs on the return
#
# On the redispatch in (*), grad0 will:
# - set up the autograd graph
# - unwrap the inputs
# - redispatch to at::sin
# - rewrap the outputs on the return
#
# To "set up the autograd graph", we generate a _SingleLevelFunction
# and apply it.
@custom_function_call.py_impl(TransformType.Grad)
@custom_function_call.py_impl(TransformType.Jvp)
def custom_function_call_grad(interpreter, autograd_function, generate_vmap_rule, *operands):
    Generated = generate_single_level_function(interpreter, autograd_function, generate_vmap_rule)
    with enable_autograd_function():
        flat_out = Generated.apply(*operands)
    return flat_out


def generate_single_level_function(interpreter, autograd_function, generate_vmap_rule):
    level = interpreter.level()

    def forward(*operands):
        unwrapped_operands = pytree.tree_map_only(
            torch.Tensor,
            lambda x: _unwrap_for_grad(x, level),
            operands)
        # Both enable_grad() and _set_fwd_grad_enabled() are necessary no matter
        # the transform. _SingleLevelFunction will turn off both fwd and bwd
        # gradient computation and we need to turn it back on here.
        with torch.enable_grad(), _set_fwd_grad_enabled(True), interpreter.lower():
            output = custom_function_call(autograd_function, generate_vmap_rule, *unwrapped_operands)

        return pytree.tree_map_only(
            torch.Tensor,
            lambda x: _wrap_for_grad(x, level),
            output)

    def setup_context(ctx, outputs, *operands):
        ctx.mark_dirty = mark_dirty_error
        return autograd_function.setup_context(ctx, outputs, *operands)

    # backward is only used if the transform is TransformType.Grad
    def backward(ctx, *grads):
        result = autograd_function.backward(ctx, *grads)
        return result

    # jvp is only used if the transform is TransformType.Jvp
    def jvp(ctx, *tangents):
        result = autograd_function.jvp(ctx, *tangents)
        return result

    # This is the sequence of magic words to dynamically generate a Subclass with
    # a given name. A Tensor's .grad_fn field has a class name that is the original
    # autograd.Function's name + Backward, so we do this to generate some
    # meaningful name.
    name = f'{autograd_function.__name__}Generated'
    Generated = type(
        name,
        (torch.autograd.function._SingleLevelFunction,),
        {
            'forward': staticmethod(forward),
            'backward': staticmethod(backward),
            'jvp': staticmethod(jvp),
            'setup_context': staticmethod(setup_context),
        },
    )
    return Generated


# https://github.com/pytorch/pytorch/issues/90225
# If an input was marked as dirty, and the autograd.Function returns the input
# from the forward, then the grad rule for custom_function_call must also
# return the corresponding input from the forward() of the Generated autograd.Function
#
# We haven't figured out how to do this yet. One possibility is to rely
# on if the return from the redispatched custom_function_call in Generated.forward
# has the same object id as one of the inputs,
# but https://github.com/pytorch/pytorch/issues/90209 means we cannot rely on
# that property.
def mark_dirty_error(*args, **kwargs):
    raise RuntimeError(
        'NYI: we do not yet support ctx.mark_dirty with functorch transforms. '
        'Please try to avoid modifying inputs to the autograd.Function in-place '
        'by using out-of-place operations or by cloning the inputs. '
        'Please see https://github.com/pytorch/pytorch/issues/90209 for more details'
    )


# NOTE: [functorch vjp and autograd interaction]
# There's an edge case with the functorch vjp and autograd interaction
# that will eventually be fixed by mode-only functorch.
# The TL;DR is that there's no way to unwrap a dead GradTensorWrapper,
# so we (the framework) need to do it manually. Regular PyTorch operators
# automatically do so this is consisent.
#
# class MyExp(torch.autograd.Function):
#     @staticmethod
#     def forward(x):
#         return x.exp()
#
#     @staticmethod
#     def setup_context(ctx, outputs, x):
#         y = outputs
#         ctx.save_for_backward(y)
#
#     @staticmethod
#     def backward(gy):
#         y, = ctx.saved_tensors()
#         return MyMul.apply(gy, y)
#
# x = torch.randn([], requires_grad=True)
# gy = torch.randn([], requires_grad=True)
# _, vjp_fn = vjp(MySin.apply, x)
# result = vjp_fn(gy)
#
# MyMul is an autograd.Function that is not shown here.
# It saves a `y` for backward (since gy requires grad).
#
# in vjp_fn(gy), we get:
# > MyMul.apply(gy, GradTensorWrapper(y, level=dead))
# Because the y that is saved for backward by MyExp is a GradTensorWrapper
# but is now dead since we are outside the vjp context.
#
# PyTorch dispatcher operations, upon seeing a dead GradTensorWrapper,
# will automatically unwrap the GradTensorWrapper when applied.
# But since autograd.Function technically sits above the regular PyTorch
# dispatcher, it doesn't get this treatment. So we manually do
# the unwrapping to be consistent with regular PyTorch dispatcher operations.


class VmapInfo(NamedTuple):
    batch_size: int
    randomness: str


@custom_function_call.py_impl(TransformType.Vmap)
def custom_function_call_vmap(interpreter, autograd_function, generate_vmap_rule, *operands):
    if generate_vmap_rule:
        if hasattr(autograd_function, "vmap"):
            # TODO: link docs when they're ready.
            # https://github.com/pytorch/pytorch/issues/90224
            raise RuntimeError(
                f"You tried to vmap over {autograd_function.__name__}, but "
                f"it has both generate_vmap_rule=True and a vmap staticmethod "
                f"defined on it. Please set generate_vmap_rule=False or delete "
                f"the vmap staticmethod to avoid ambiguity.")
        return custom_function_call_vmap_generate_rule(interpreter, autograd_function, *operands)

    if not hasattr(autograd_function, "vmap"):
        # TODO: link docs when they're ready.
        # https://github.com/pytorch/pytorch/issues/90224
        raise RuntimeError(
            f"You tried to vmap over {autograd_function.__name__}, but "
            f"it does not have a vmap rule defined. Please add a vmap "
            f"staticmethod to it or set generate_vmap_rule=True.")

    current_level = interpreter.level()
    info = VmapInfo(
        batch_size=interpreter.batch_size(),
        randomness=interpreter.randomness(),
    )
    unwrapped_operands, in_dims = unwrap_batched(operands, current_level)

    # If none of the tensors are batched at the current level, then we skip the
    # current level. This saves the user from needing to handle this case in
    # their vmap staticmethod (and is consistent with our C++ batching rule API)
    if pytree.tree_all(lambda dim: dim is None, in_dims):
        with interpreter.lower():
            return custom_function_call(autograd_function, generate_vmap_rule, *operands)

    with interpreter.lower():
        unwrapped_output, out_dims = autograd_function.vmap(info, in_dims, *unwrapped_operands)

    # TODO: raise better error message to the user when they don't follow the API.
    # Should probably mimic the logic of _process_batched_inputs,
    # but that one is hyperspecialized on error messages.
    # https://github.com/pytorch/pytorch/issues/90224
    output = wrap_batched(unwrapped_output, out_dims, current_level)
    return output


def custom_function_call_vmap_generate_rule(interpreter, autograd_function, *operands):
    unwrapped_operands, in_dims = unwrap_batched(operands, interpreter.level())
    vmapped_function, get_out_dims = vmapify_autograd_function(
        autograd_function, in_dims, interpreter.batch_size(), interpreter.randomness())

    with interpreter.lower():
        output = custom_function_call(vmapped_function,
                                      True,  # generate_vmap_rule
                                      *unwrapped_operands)

    out_dims = get_out_dims()
    return wrap_batched(output, out_dims, interpreter.level())


@custom_function_call.py_impl(TransformType.Functionalize)
def custom_function_call_functionalize(interpreter, autograd_function, generate_vmap_rule, *operands):
    raise RuntimeError("NYI: Functionalize rule for custom_function_call")


<<<<<<< HEAD
def vmapify_autograd_function(autograd_function, in_dims, batch_size, randomness):
    # The following values are saved from the forward() and setup_context()
    # and used in backward().
    # Why do we save the values out here instead of on the ctx object?
    # - out_dims: There's no way to retrieve this from forward()
    # - input_shapes, saved_tensors_bdims: I'm a bit scared of nesting
    #   vmap(vmap( but not completely sure if it is a problem. If we
    #   assigned those fields to the ctx object, the worry is that they
    #   get overwritten.
    out_dims = "not populated"
    input_shapes: Any = "not populated"
    saved_tensors_bdims: Any = "not populated"

    def forward(*operands):
        nonlocal out_dims
        outputs, out_dims = restore_vmap(
            autograd_function.forward, in_dims, batch_size, randomness)(*operands)
        return outputs

    def setup_context(ctx, inputs, outputs):
        input_shapes_ = None
        saved_tensors_bdims_ = None

        def inner(inputs, outputs):
            # wrapped_ctx.save_for_backward will:
            # - unwrap batchedtensors into (tensor, bdim)
            # - save_for_backward(*unwrapped_tensors)
            # - assign the bdims to wrapped_ctx._pt_saved_tensors_bdims
            wrapped_ctx = CtxCustomSave(ctx, current_level())
            autograd_function.setup_context(wrapped_ctx, inputs, outputs)

            # input_shapes are used for reductify later to reduce expanded gradients
            # to the correct shape.
            # See NOTE: [Why can't we rely on autograd to reduce expanded gradients?]
            # for more details
            nonlocal input_shapes_
            input_shapes_ = tuple(inp.shape if isinstance(inp, torch.Tensor) else None
                                  for inp in inputs)
            nonlocal saved_tensors_bdims_
            saved_tensors_bdims_ = wrapped_ctx._pt_saved_tensors_bdims

        # See NOTE: [Why do we need to run setup_context under a vmap?]
        restore_vmap(
            inner,
            (in_dims, out_dims),
            batch_size,
            randomness,
        )(inputs, outputs)

        nonlocal input_shapes
        input_shapes = input_shapes_
        nonlocal saved_tensors_bdims
        saved_tensors_bdims = saved_tensors_bdims_

    def jvp(ctx, *tangents):
        raise RuntimeError("NYI")

    def backward(ctx, *grad_outputs):
        assert out_dims != "not populated"
        assert input_shapes != "not populated"
        assert saved_tensors_bdims != "not populated"

        def backward_no_context(inputs):
            saved_tensors, grad_outputs = inputs
            wrapped_ctx = CtxWithSavedTensors(ctx, saved_tensors)
            return autograd_function.backward(wrapped_ctx, *grad_outputs)

        grad_ins, grad_ins_dims = restore_vmap(
            backward_no_context, ((saved_tensors_bdims, out_dims),), batch_size, randomness)(
                (ctx.saved_tensors, grad_outputs))
        result = reductify(grad_ins, grad_ins_dims, in_dims, input_shapes, batch_size)
        return result

    name = f'Vmapped{autograd_function.__name__}'
    Generated = type(
        name,
        (torch.autograd.Function,),
        {
            'forward': staticmethod(forward),
            'backward': staticmethod(backward),
            'jvp': staticmethod(jvp),
            'setup_context': staticmethod(setup_context),
            'generate_vmap_rule': True
        }
    )

    def get_out_dims():
        assert out_dims != "not populated"
        return out_dims

    return Generated, get_out_dims

# NOTE: [Why do we need to run setup_context under a vmap?]
# Consider the following autograd.Function
#
# class Sum(torch.autograd.Function):
#    @staticmethod
#    def forward(x):
#        return x.sum()
#    @staticmethod
#    def setup_context(ctx, inputs, outputs):
#        ctx.x_shape = inputs[0]
#    @staticmethod
#    def backward(ctx, gy):
#        return gy.expand(ctx.x_shape)
#
# x = torch.randn(B, 4)
# in_dims = 0
# vmap(Sum.apply, in_dims)(x)
#
# Let’s assume for a moment that we didn’t vmap setup_context in VmappedSum:
#
# class VmappedSum(torch.autograd.Function):
#    @staticmethod
#    def forward(x):
#        return vmap(Sum.forward, in_dims)(x)
#
#    @staticmethod
#    def setup_context(ctx, inputs, outputs):
#        Sum.setup_context(ctx, inputs, outputs)
#
#    @staticmethod
#    def backward(ctx, gy):
#        def backward_no_context(gy):
#            return gy.expand(ctx.x_shape)
#
#        dims = (0,)
#        gx = vmap(backward_no_context, dims)(gy)
#        return gx
#
# We end up saving [B, 4] as x_shape. In the backward, gy has shape [B],
# and we’re doing:
#
# def backward_no_context(gy):
#     return gy.expand([B, 4])
#
# gx = vmap(backward_no_context, dims)(gy: “Tensor[B]”)
#
# This gives us the wrong result (gx has shape [B, B, 4], but it should
# have shape [4]). Performing vmap over setup_context means the shape
# saved has shape [4] and leads to a correct result shape for gx.

# Wraps ctx to create a new ctx object that overrides saved_tensors.
properties = ('_pt_inner_ctx', '_pt_new_saved_tensors')

class CtxWithSavedTensors:
    def __init__(self, ctx, new_saved_tensors):
        if not isinstance(ctx, CtxWithSavedTensors):
            for name in properties:
=======
# Wraps a ctx object. Forwards all attr accesses to the underlying object
# except for the attrs in _pt_attrs
class WrappedCtx:
    _pt_reserved_attrs = ('_pt_reserved_attrs', '_pt_inner_ctx')

    def __init__(self, ctx):
        if not isinstance(ctx, WrappedCtx):
            reserved_attrs = type(self)._pt_reserved_attrs
            for name in reserved_attrs:
>>>>>>> 866a20df
                if not hasattr(ctx, name):
                    continue
                raise RuntimeError(
                    f'PyTorch reserves the {reserved_attrs} field on ctx. '
                    'Please name your fields on ctx something else to avoid name '
                    'collision.')
        self._pt_inner_ctx = ctx

    def __getattr__(self, name):
        return getattr(self._pt_inner_ctx, name)

    def __setattr__(self, name, value):
        if name in type(self)._pt_reserved_attrs:
            self.__dict__[name] = value
            return
        return setattr(self._pt_inner_ctx, name, value)

ctx_custom_save_properties = ('_pt_inner_ctx', '_pt_saved_tensors_bdims', '_pt_current_level')

class CtxCustomSave:
    def __init__(self, ctx, current_level):
        if isinstance(ctx, torch.autograd.function.FunctionCtx):
            for name in ctx_custom_save_properties:
                if not hasattr(ctx, name):
                    continue
                raise RuntimeError(
                    f'PyTorch reserves the {ctx_custom_save_properties} field on ctx. '
                    'Please name your fields on ctx something else to avoid name '
                    'collision.')
        self._pt_inner_ctx = ctx
        self._pt_saved_tensors_bdims = ()
        self._pt_current_level = current_level

    def save_for_backward(self, *tensors):
        unwrapped_tensors, bdims = unwrap_batched(tensors, self._pt_current_level)
        self._pt_inner_ctx.save_for_backward(*unwrapped_tensors)
        self._pt_saved_tensors_bdims = bdims

    def __getattr__(self, attr):
        return getattr(self._pt_inner_ctx, attr)

    def __setattr__(self, attr, value):
        if attr in ctx_custom_save_properties:
            self.__dict__[attr] = value
            return
        return setattr(self._pt_inner_ctx, attr, value)


def reductify(grad_input, grad_input_bdim, input_bdim, input_shape_without_bdim, batch_size):
    if not isinstance(grad_input, tuple):
        grad_input = (grad_input,)
    if not isinstance(grad_input_bdim, tuple):
        grad_input_bdim = (grad_input_bdim,)

    result = tuple(
        reductify_leaf(gi, gi_bdim, i_bdim, ishape, batch_size)
        for gi, gi_bdim, i_bdim, ishape in
        zip(grad_input, grad_input_bdim, input_bdim, input_shape_without_bdim)
    )
    return result


# Wraps ctx to create a new ctx object that overrides saved_tensors.
class CtxWithSavedTensors(WrappedCtx):
    _pt_reserved_attrs = ('_pt_new_saved_tensors', *WrappedCtx._pt_reserved_attrs)

    def __init__(self, ctx, new_saved_tensors):
        super().__init__(ctx)
        self._pt_new_saved_tensors = new_saved_tensors

    @property
    def saved_tensors(self):
        return self._pt_new_saved_tensors


def reductify_leaf(grad_input, grad_input_bdim, input_bdim, input_shape_without_bdim, batch_size):
    if grad_input is None:
        return None

    if grad_input_bdim is None and input_bdim is None:
        return grad_input

    if grad_input_bdim is not None and input_bdim is None:
        return grad_input.sum(grad_input_bdim)

    # NOTE: [Why can't we rely on autograd to reduce expanded gradients?]
    # Given a grad_input and input, it is valid for the user to return a
    # grad_input that has a broadcasted shape when compared to the input.
    # In this situation, autograd automatically reduces the grad_input to
    # the shape of the input.
    #
    # However, when input_bdim is not None, we have problems.
    #
    # [example 1]
    # grad_input: Tensor[3, 4], input: Tensor[B, 4]
    # We can expand grad_input to Tensor[B, 3, 4], but that isn't broadcastable
    # from [B, 4].
    #
    # [example 2]
    # grad_input: Tensor[3, B, 4], input: Tensor[B, 4]
    # We can swizzle grad_input to Tensor[B, 3, 4], but that isn't broadcastable
    # from [B, 4].
    #
    # This means that we need to also reduce the grad_input to the shape of the
    # input.
    assert input_bdim is not None

    if grad_input_bdim is None:
        grad_input = grad_input.unsqueeze(input_bdim)
        new_shape = list(grad_input.shape)
        new_shape[input_bdim] = batch_size
        grad_input = grad_input.expand(new_shape)
        grad_input_bdim = input_bdim

    return vmap(torch.Tensor.sum_to_size, in_dims=(grad_input_bdim, None), out_dims=input_bdim)(
        grad_input, input_shape_without_bdim)<|MERGE_RESOLUTION|>--- conflicted
+++ resolved
@@ -28,7 +28,7 @@
     def __init__(self):
         super().__init__('custom_function_call')
 
-    def __call__(self, autograd_function, generate_vmap_rule, *args, **kwargs):
+    def __call__(self, autograd_function, *args, **kwargs):
         # When custom_function_call is done dispatching through functorch,
         # it should just invoke the autograd.Function. This is consistent
         # with the autograd.Function behavior of being invoked before the
@@ -41,7 +41,7 @@
         # (because autograd.Function happens before the Python dispatch key)
         # and only traces the forward pass.
         if torch._C._are_functorch_transforms_active():
-            return super().__call__(autograd_function, generate_vmap_rule, *args, **kwargs)
+            return super().__call__(autograd_function, *args, **kwargs)
         return autograd_function.apply(*args, **kwargs)
 
 
@@ -82,14 +82,14 @@
 # and apply it.
 @custom_function_call.py_impl(TransformType.Grad)
 @custom_function_call.py_impl(TransformType.Jvp)
-def custom_function_call_grad(interpreter, autograd_function, generate_vmap_rule, *operands):
-    Generated = generate_single_level_function(interpreter, autograd_function, generate_vmap_rule)
+def custom_function_call_grad(interpreter, autograd_function, *operands):
+    Generated = generate_single_level_function(interpreter, autograd_function)
     with enable_autograd_function():
         flat_out = Generated.apply(*operands)
     return flat_out
 
 
-def generate_single_level_function(interpreter, autograd_function, generate_vmap_rule):
+def generate_single_level_function(interpreter, autograd_function):
     level = interpreter.level()
 
     def forward(*operands):
@@ -101,7 +101,7 @@
         # the transform. _SingleLevelFunction will turn off both fwd and bwd
         # gradient computation and we need to turn it back on here.
         with torch.enable_grad(), _set_fwd_grad_enabled(True), interpreter.lower():
-            output = custom_function_call(autograd_function, generate_vmap_rule, *unwrapped_operands)
+            output = custom_function_call(autograd_function, *unwrapped_operands)
 
         return pytree.tree_map_only(
             torch.Tensor,
@@ -207,8 +207,8 @@
 
 
 @custom_function_call.py_impl(TransformType.Vmap)
-def custom_function_call_vmap(interpreter, autograd_function, generate_vmap_rule, *operands):
-    if generate_vmap_rule:
+def custom_function_call_vmap(interpreter, autograd_function, *operands):
+    if getattr(autograd_function, 'generate_vmap_rule', False):
         if hasattr(autograd_function, "vmap"):
             # TODO: link docs when they're ready.
             # https://github.com/pytorch/pytorch/issues/90224
@@ -239,7 +239,7 @@
     # their vmap staticmethod (and is consistent with our C++ batching rule API)
     if pytree.tree_all(lambda dim: dim is None, in_dims):
         with interpreter.lower():
-            return custom_function_call(autograd_function, generate_vmap_rule, *operands)
+            return custom_function_call(autograd_function, *operands)
 
     with interpreter.lower():
         unwrapped_output, out_dims = autograd_function.vmap(info, in_dims, *unwrapped_operands)
@@ -258,9 +258,7 @@
         autograd_function, in_dims, interpreter.batch_size(), interpreter.randomness())
 
     with interpreter.lower():
-        output = custom_function_call(vmapped_function,
-                                      True,  # generate_vmap_rule
-                                      *unwrapped_operands)
+        output = custom_function_call(vmapped_function, *unwrapped_operands)
 
     out_dims = get_out_dims()
     return wrap_batched(output, out_dims, interpreter.level())
@@ -271,7 +269,6 @@
     raise RuntimeError("NYI: Functionalize rule for custom_function_call")
 
 
-<<<<<<< HEAD
 def vmapify_autograd_function(autograd_function, in_dims, batch_size, randomness):
     # The following values are saved from the forward() and setup_context()
     # and used in backward().
@@ -414,14 +411,6 @@
 # have shape [4]). Performing vmap over setup_context means the shape
 # saved has shape [4] and leads to a correct result shape for gx.
 
-# Wraps ctx to create a new ctx object that overrides saved_tensors.
-properties = ('_pt_inner_ctx', '_pt_new_saved_tensors')
-
-class CtxWithSavedTensors:
-    def __init__(self, ctx, new_saved_tensors):
-        if not isinstance(ctx, CtxWithSavedTensors):
-            for name in properties:
-=======
 # Wraps a ctx object. Forwards all attr accesses to the underlying object
 # except for the attrs in _pt_attrs
 class WrappedCtx:
@@ -431,7 +420,6 @@
         if not isinstance(ctx, WrappedCtx):
             reserved_attrs = type(self)._pt_reserved_attrs
             for name in reserved_attrs:
->>>>>>> 866a20df
                 if not hasattr(ctx, name):
                     continue
                 raise RuntimeError(
@@ -449,19 +437,24 @@
             return
         return setattr(self._pt_inner_ctx, name, value)
 
-ctx_custom_save_properties = ('_pt_inner_ctx', '_pt_saved_tensors_bdims', '_pt_current_level')
-
-class CtxCustomSave:
+# Wraps ctx to create a new ctx object that overrides saved_tensors.
+class CtxWithSavedTensors(WrappedCtx):
+    _pt_reserved_attrs = ('_pt_new_saved_tensors', *WrappedCtx._pt_reserved_attrs)
+
+    def __init__(self, ctx, new_saved_tensors):
+        super().__init__(ctx)
+        self._pt_new_saved_tensors = new_saved_tensors
+
+    @property
+    def saved_tensors(self):
+        return self._pt_new_saved_tensors
+
+class CtxCustomSave(WrappedCtx):
+    _pt_reserved_attrs = ('_pt_saved_tensors_bdims', '_pt_current_level',
+                          *WrappedCtx._pt_reserved_attrs)
+
     def __init__(self, ctx, current_level):
-        if isinstance(ctx, torch.autograd.function.FunctionCtx):
-            for name in ctx_custom_save_properties:
-                if not hasattr(ctx, name):
-                    continue
-                raise RuntimeError(
-                    f'PyTorch reserves the {ctx_custom_save_properties} field on ctx. '
-                    'Please name your fields on ctx something else to avoid name '
-                    'collision.')
-        self._pt_inner_ctx = ctx
+        super().__init__(ctx)
         self._pt_saved_tensors_bdims = ()
         self._pt_current_level = current_level
 
@@ -469,15 +462,6 @@
         unwrapped_tensors, bdims = unwrap_batched(tensors, self._pt_current_level)
         self._pt_inner_ctx.save_for_backward(*unwrapped_tensors)
         self._pt_saved_tensors_bdims = bdims
-
-    def __getattr__(self, attr):
-        return getattr(self._pt_inner_ctx, attr)
-
-    def __setattr__(self, attr, value):
-        if attr in ctx_custom_save_properties:
-            self.__dict__[attr] = value
-            return
-        return setattr(self._pt_inner_ctx, attr, value)
 
 
 def reductify(grad_input, grad_input_bdim, input_bdim, input_shape_without_bdim, batch_size):
@@ -492,19 +476,6 @@
         zip(grad_input, grad_input_bdim, input_bdim, input_shape_without_bdim)
     )
     return result
-
-
-# Wraps ctx to create a new ctx object that overrides saved_tensors.
-class CtxWithSavedTensors(WrappedCtx):
-    _pt_reserved_attrs = ('_pt_new_saved_tensors', *WrappedCtx._pt_reserved_attrs)
-
-    def __init__(self, ctx, new_saved_tensors):
-        super().__init__(ctx)
-        self._pt_new_saved_tensors = new_saved_tensors
-
-    @property
-    def saved_tensors(self):
-        return self._pt_new_saved_tensors
 
 
 def reductify_leaf(grad_input, grad_input_bdim, input_bdim, input_shape_without_bdim, batch_size):
