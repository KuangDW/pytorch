--- conflicted
+++ resolved
@@ -290,16 +290,7 @@
                         **options,
                     )
                 elif all(isinstance(x, DynamicShapeVariable) for x in args):
-<<<<<<< HEAD
-                    return wrap_fx_proxy_cls(
-                        DynamicShapeVariable,
-                        tx,
-                        proxy,
-                        **options,
-                    )
-=======
                     return DynamicShapeVariable.create(tx, proxy, None, **options)
->>>>>>> e0b64365
                 else:
                     # Work around for vision_maskrcnn due to precision difference
                     # specialize the dividend when float divide by tensor
