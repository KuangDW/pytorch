import contextlib
import dataclasses
import functools
import logging
import math
import sys
from copy import copy, deepcopy
from pathlib import Path
from typing import ClassVar, Dict, List

import numpy
import sympy

import torch
import torch.fx
from torch._prims_common import is_float_dtype

from .. import codecache, config, ir, metrics
from ..codegen.wrapper import WrapperCodeGen
from ..scheduler import SchedulerNode
from ..utils import cache_on_self, sympy_product, sympy_subs, sympy_symbol
from ..virtualized import ops, V
from .common import (
    BracesBuffer,
    CppWrapperKernelArgs,
    CSEVariable,
    DeferredIndentedBuffer,
    ExprPrinter,
    IndentedBuffer,
    Kernel,
    KernelArgs,
    OpOverrides,
)

schedule_log = torch._logging.getArtifactLogger(__name__, "schedule")

DTYPE_TO_CPP = {
    torch.float32: "float",
    torch.float64: "double",
    torch.float16: "half",
    torch.int64: "long",
    torch.int32: "int",
    torch.int16: "short",
    torch.int8: "signed char",
    torch.uint8: "unsigned char",
    torch.bool: "bool",
    torch.bfloat16: "bfloat16",
}

DTYPE_TO_ATEN = {
    torch.float32: "at::ScalarType::Float",
    torch.float64: "at::ScalarType::Double",
    torch.float16: "at::ScalarType::Half",
    torch.int64: "at::ScalarType::Long",
    torch.int32: "at::ScalarType::Int",
    torch.int16: "at::ScalarType::Short",
    torch.int8: "at::ScalarType::Char",
    torch.uint8: "at::ScalarType::Byte",
    torch.bool: "at::ScalarType::Bool",
    torch.bfloat16: "at::ScalarType::BFloat16",
}

INDEX_TYPE = "long"

RTYPE_TO_CPP = {
    "sum": "+",
    "min": "min",
    "max": "max",
    "argmin": "argmin",
    "argmax": "argmax",
    "any": "||",
}


def reduction_init(reduction_type, dtype):
    if dtype in (torch.float16, torch.bfloat16):
        # Since load promotes all half-precision inputs to float, the initial
        # constant for reduction must be promoted as well
        dtype = torch.float32
    if reduction_type in ("sum", "any"):
        return 0
    if reduction_type in {"max", "argmax"}:
        return (
            f"-std::numeric_limits<{DTYPE_TO_CPP[dtype]}>::infinity()"
            if is_float_dtype(dtype)
            else f"std::numeric_limits<{DTYPE_TO_CPP[dtype]}>::min()"
        )
    if reduction_type in {"min", "argmin"}:
        return (
            f"std::numeric_limits<{DTYPE_TO_CPP[dtype]}>::infinity()"
            if is_float_dtype(dtype)
            else f"std::numeric_limits<{DTYPE_TO_CPP[dtype]}>::max()"
        )
    raise AssertionError(reduction_type)


def reduction_combine(reduction_type, var, next_value):
    if reduction_type == "sum":
        return f"{var} += {next_value}"
    if reduction_type == "any":
        return f"{var} = {var} || {next_value}"
    return f"{var} = std::{reduction_type}({var}, {next_value})"


def reduction_combine_vec(reduction_type, var, next_value):
    if reduction_type == "max":
        return f"{var} = at::vec::maximum({var}, {next_value})"
    elif reduction_type == "min":
        return f"{var} = at::vec::minimum({var}, {next_value})"
    elif reduction_type == "sum":
        return f"{var} += {next_value}"
    else:
        raise NotImplementedError()


index_value_name_counter = 1


def argmax_argmin_prefix(reduction_type, src_dtype, tmpvar):
    global index_value_name_counter
    struct_name = f"IndexValue_{index_value_name_counter}"
    index_value_name_counter += 1

    # A small annoyance, due to it being a little cumbersome to just throw {} into strings
    prefix = [
        f"struct {struct_name} {{size_t index; {DTYPE_TO_CPP[src_dtype]} value;}};",
        f"{struct_name} {tmpvar}{{0, {reduction_init(reduction_type, src_dtype)}}};",
    ]
    if reduction_type == "argmax":
        prefix.extend(
            [
                f"#pragma omp declare reduction(argmax : struct {struct_name} :\\",
                "    omp_out.value = omp_in.value < omp_out.value ? omp_out.value : omp_in.value,\\",
                "    omp_out.index = omp_in.value < omp_out.value ? omp_out.index : omp_in.index)\\",
                f"\tinitializer(omp_priv = {{0, {reduction_init(reduction_type, src_dtype)}}})",
            ]
        )
    elif reduction_type == "argmin":
        prefix.extend(
            [
                f"#pragma omp declare reduction(argmin : struct {struct_name} :\\",
                "    omp_out.value = omp_in.value > omp_out.value ? omp_out.value : omp_in.value,\\",
                "    omp_out.index = omp_in.value > omp_out.value ? omp_out.index : omp_in.index)\\",
                f"\tinitializer(omp_priv = {{0, {reduction_init(reduction_type, src_dtype)}}})",
            ]
        )
    return prefix


def parallel_num_threads():
    threads = config.cpp.threads
    if threads < 1:
        threads = torch.get_num_threads()
    return threads


@functools.lru_cache()
def cpp_prefix():
    path = Path(__file__).parent / "cpp_prefix.h"
    with path.open() as f:
        _, filename = codecache.write(
            f.read(),
            "h",
        )
    return f'#include "{filename}"'


class CppPrinter(ExprPrinter):
    def _print_ModularIndexing(self, expr):
        x, div, mod = expr.args
        x = self.paren(self.doprint(x))
        div = self.paren(self.doprint(div))
        mod = self.paren(self.doprint(mod))
        if div != "1":
            x = f"({x} / {div})"
        return f"{x} % {mod}"

    def _print_FloorDiv(self, expr):
        x, div = expr.args
        x = self.paren(self.doprint(x))
        div = self.paren(self.doprint(div))
        return f"({x} / {div})"

    def _print_Pow(self, expr):
        # Uses float constants to perform FP div
        base, exp = expr.args
        base = self._print(base)
        assert exp.is_integer
        exp = int(exp)
        if exp > 0:
            return "*".join([self.paren(base)] * exp)
        elif exp < 0:
            return "1.0/" + self.paren("*".join([self.paren(base)] * abs(exp)))
        else:  # exp == 0
            return "1"

    def _print_Rational(self, expr):
        # Uses float constants to perform FP div
        if expr.q == 1:
            return f"{expr.p}"
        return f"{expr.p}.0/{expr.q}.0"


cexpr = CppPrinter().doprint


@dataclasses.dataclass
class OptimizationContext:
    key: ClassVar[str] = "opt_ctx"

    # Masked load
    is_masked_load: bool = False
    # Load value as mask
    is_load_as_mask: bool = False
    # Load bfloat16 value as float32
    is_load_bf16_as_fp32: bool = False
    # Store float32 value as bfloat16
    is_store_fp32_as_bf16: bool = False

    dtype: torch.dtype = torch.float
    ops_name: str = ""
    is_most_inner_loop_irrevelant: bool = False


class RecordOptimizationContext:
    def __init__(self, func_name: str = ""):
        self.func_name = func_name
        self.current_node: torch.fx.Node = None
        self.opt_ctx: OptimizationContext = None

    def __enter__(self):
        assert V.interpreter
        assert V.interpreter.current_node

        self.current_node: torch.fx.Node = V.interpreter.current_node
        if OptimizationContext.key in self.current_node.meta:
            self.opt_ctx = self.current_node.meta[OptimizationContext.key]
        else:
            self.opt_ctx = OptimizationContext()
        self.opt_ctx.ops_name = self.func_name
        return self

    def __exit__(self, exc_type, exc_val, exc_tb):
        assert self.current_node
        assert self.opt_ctx
        self.current_node.meta[OptimizationContext.key] = self.opt_ctx

    def get_opt_ctx(self):
        return self.opt_ctx

    def get_fx_node(self):
        assert self.current_node
        return self.current_node


def get_current_node_opt_ctx() -> OptimizationContext:
    assert V.interpreter.current_node
    if OptimizationContext.key in V.interpreter.current_node.meta:
        return V.interpreter.current_node.meta[OptimizationContext.key]
    else:
        return None


class CppVecOverrides(OpOverrides):
    """Map element-wise ops to aten vectorization C++"""

    @staticmethod
    def add(a, b):
        return f"{a} + {b}"

    @staticmethod
    def sub(a, b):
        return f"{a} - {b}"

    @staticmethod
    def mul(a, b):
        return f"{a} * {b}"

    @staticmethod
    def div(a, b):
        return f"{a} / {b}"

    @staticmethod
    def abs(x):
        return f"{x}.abs()"

    @staticmethod
    def sin(x):
        return f"{x}.sin()"

    @staticmethod
    def cos(x):
        return f"{x}.cos()"

    @staticmethod
    def exp(x):
        return f"{x}.exp()"

    @staticmethod
    def exp2(x):
        return f"{x}.exp2()"

    @staticmethod
    def expm1(x):
        # decompose for a better performance
        vec_one = f"decltype({x})(1)"
        return f"{x}.exp() - {vec_one}"

    @staticmethod
    def erf(x):
        return f"{x}.erf()"

    @staticmethod
    def sqrt(x):
        return f"{x}.sqrt()"

    @staticmethod
    def eq(x, y):
        return f"to_float_mask({x} == {y})"

    @staticmethod
    def ne(x, y):
        return f"to_float_mask({x} != {y})"

    @staticmethod
    def lt(x, y):
        return f"to_float_mask({x} < {y})"

    @staticmethod
    def gt(x, y):
        return f"to_float_mask({x} > {y})"

    @staticmethod
    def le(x, y):
        return f"to_float_mask({x} <= {y})"

    @staticmethod
    def ge(x, y):
        return f"to_float_mask({x} >= {y})"

    @staticmethod
    def and_(x, y):
        return f"{x} & {y}"

    @staticmethod
    def rsqrt(x):
        return f"{x}.rsqrt()"

    @staticmethod
    def pow(a, b):
        return f"{a}.pow({b})"

    @staticmethod
    def log(x):
        return f"{x}.log()"

    @staticmethod
    def round(x):
        return f"{x}.round()"

    @staticmethod
    def floor(x):
        return f"{x}.floor()"

    @staticmethod
    def ceil(x):
        return f"{x}.ceil()"

    @staticmethod
    def trunc(x):
        return f"{x}.trunc()"

    @staticmethod
    def fmod(a, b):
        return f"{a}.fmod({b})"

    @staticmethod
    def lgamma(x):
        return f"{x}.lgamma()"

    @staticmethod
    def logical_and(a, b):
        return f"({a} != 0) & ({b} != 0)"

    @staticmethod
    def logical_or(a, b):
        return f"({a} != 0) | ({b} != 0)"

    @staticmethod
    def tan(a):
        return f"{a}.tan()"

    @staticmethod
    def tanh(a):
        vec_one = f"decltype({a})(1)"
        vec_two = f"decltype({a})(2)"
        vec_minus_two = f"decltype({a})(-2)"
        return f"{vec_two} / ({vec_one} + ({vec_minus_two} * {a}).exp()) - {vec_one}"

    @staticmethod
    def reciprocal(a):
        return f"{a}.reciprocal()"

    @staticmethod
    def atan(x):
        return f"{x}.atan()"

    @staticmethod
    def acos(x):
        return f"{x}.acos()"

    @staticmethod
    def asin(x):
        return f"{x}.asin()"

    @staticmethod
    def cosh(x):
        return f"{x}.cosh()"

    @staticmethod
    def sinh(x):
        return f"{x}.sinh()"

    @staticmethod
    def log10(x):
        return f"{x}.log10()"

    @staticmethod
    def erfc(x):
        return f"{x}.erfc()"

    @staticmethod
    def nextafter(x):
        return f"{x}.nextafter()"

    @staticmethod
    def copysign(a, b):
        return f"{a}.copysign({b})"

    @staticmethod
    def atan2(a, b):
        return f"{a}.atan2({b})"

    @staticmethod
    def hypot(a, b):
        return f"{a}.hypot({b})"

    @staticmethod
    def atanh(x):
        # For real x, atanh(x) = 1/2 * log((1+x)/(1-x))
        vec_one = f"decltype({x})(1)"
        vec_one_half = f"decltype({x})(0.5)"
        return f"{vec_one_half} * (({vec_one} + {x})/({vec_one} - {x})).log()"

    @staticmethod
    def asinh(x):
        # For real x, asinh(x) = log(x + sqrt(1 + x**2))
        vec_one = f"decltype({x})(1)"
        return f"({x} + ({vec_one} + {x}*{x}).sqrt()).log()"

    @staticmethod
    def acosh(x):
        # For real x, acosh(x) = log(x + sqrt(x**2 -1))
        vec_one = f"decltype({x})(1)"
        return f"({x} + ({x}*{x} - {vec_one}).sqrt()).log()"

    @staticmethod
    def constant(val, dtype):
        opt_ctx: OptimizationContext = get_current_node_opt_ctx()
        assert opt_ctx
        assert opt_ctx.dtype in [torch.int32, torch.float32]
        if dtype in [torch.bfloat16]:
            assert opt_ctx.is_load_bf16_as_fp32
        proposed_dtype = opt_ctx.dtype
        if val == float("inf"):
            assert proposed_dtype == torch.float
            quote = f"std::numeric_limits<{DTYPE_TO_CPP[proposed_dtype]}>::infinity()"
        elif val == float("-inf"):
            assert proposed_dtype == torch.float
            quote = f"-std::numeric_limits<{DTYPE_TO_CPP[proposed_dtype]}>::infinity()"
        elif math.isnan(val):
            quote = f"std::numeric_limits<{DTYPE_TO_CPP[proposed_dtype]}>::quiet_NaN()"
        elif val is True or val is False:
            quote = f"static_cast<{DTYPE_TO_CPP[proposed_dtype]}>({str(val).lower()})"
        else:
            quote = f"static_cast<{DTYPE_TO_CPP[proposed_dtype]}>({repr(val)})"

        return f"at::vec::Vectorized<{DTYPE_TO_CPP[proposed_dtype]}>({quote})"

    @staticmethod
    def relu(x):
        return f"at::vec::clamp_min({x}, decltype({x})(0))"

    @staticmethod
    def sigmoid(x):
        return f"decltype({x})(1)/(decltype({x})(1) + {x}.neg().exp())"

    @staticmethod
    def neg(x):
        return f"{x}.neg()"

    @staticmethod
    def floordiv(a, b):
        # a and b are integer type
        _t = f"decltype({a})"
        quot = f"{a} / {b}"
        rem = f"{a} % {b}"
        return f"(({a} < {_t}(0)) != ({b} < {_t}(0)) ? ({rem} != {_t}(0) ? {quot} - {_t}(1) : {quot}) : {quot})"

    @staticmethod
    def truncdiv(a, b):
        # a and b are integer type
        return f"{a} / {b}"

    @staticmethod
    def minimum(a, b):
        return f"at::vec::minimum({a}, {b})"

    @staticmethod
    def maximum(a, b):
        return f"at::vec::maximum({a}, {b})"

    @staticmethod
    def square(a):
        return f"{a} * {a}"

    @staticmethod
    def where(a, b, c):
        return f"decltype({b})::blendv({c}, {b}, {a})"

    @staticmethod
    def sign(x):
        code = BracesBuffer()
        # auto tmp5 = tmp4 < 0 ? -1 : 1;
        vec_zero = f"decltype({x})(0)"
        vec_one = f"decltype({x})(1)"
        blendv = f"decltype({x})::blendv({vec_zero}, {vec_one}, {vec_zero} < {x})"
        left = V.kernel.cse.newvar()
        code.writeline(f"auto {left} = {blendv};")

        # auto tmp6 = tmp4 == 0 ? 0 : tmp5;
        blendv = f"decltype({x})::blendv({vec_zero}, {vec_one}, {x} < {vec_zero})"
        right = V.kernel.cse.newvar()
        code.writeline(f"auto {right} = {blendv};")
        result = V.kernel.cse.newvar()
        code.writeline(f"auto {result} = {left} - {right};")
        V.kernel.compute.splice(code)
        return result

    @staticmethod
    def to_dtype(x, dtype):
        assert dtype in [
            torch.bool,
            torch.float,
            torch.bfloat16,
        ], f"{__name__} does not support {dtype}"
        return f"({x})"

    @staticmethod
    def log1p(x):
        return f"{x}.log1p()"

    @staticmethod
    def masked(mask, body, other):
        opt_ctx: OptimizationContext = get_current_node_opt_ctx()
        assert opt_ctx
        assert opt_ctx.is_masked_load

        code = BracesBuffer()
        var = V.kernel.cse.newvar()
        code.writeline(f"auto {var} = [&]")
        with V.kernel.swap_buffers(code), code.indent():
            result = body()
            code.writeline(f"return {result};")
        code.writeline(";")
        V.kernel.compute.splice(code)

        if other == float("-inf"):
            other_code = (
                "at::vec::Vectorized<float>(-std::numeric_limits<float>::infinity())"
            )
        elif other == float("inf"):
            other_code = (
                "at::vec::Vectorized<float>(std::numeric_limits<float>::infinity())"
            )
        else:
            other_code = f"at::vec::Vectorized<float>({other!r})"

        type = f"decltype({var}())"
        float_mask = f"to_float_mask({mask})"
        return f"{type}::blendv({other_code}, {var}(), {float_mask})"

    @staticmethod
    def index_expr(expr, dtype):
        assert dtype == torch.int64
        opt_ctx: OptimizationContext = get_current_node_opt_ctx()
        assert opt_ctx
        assert opt_ctx.dtype == torch.int32
        assert opt_ctx.is_most_inner_loop_irrevelant
        return f"at::vec::Vectorized<int>(static_cast<int>({cexpr(V.kernel.rename_indexing(expr))}))"


class CppOverrides(OpOverrides):
    """Map element-wise ops to C++"""

    @staticmethod
    def to_dtype(x, dtype):
        assert dtype in DTYPE_TO_CPP, f"{dtype} missing from {__name__}.DTYPE_TO_CPP"
        return f"static_cast<{DTYPE_TO_CPP[dtype]}>({x})"

    @staticmethod
    def abs(x):
        return f"std::abs({x})"

    @staticmethod
    def sin(x):
        return f"std::sin({x})"

    @staticmethod
    def cos(x):
        return f"std::cos({x})"

    @staticmethod
    def neg(x):
        return f"decltype({x})(-{x})"

    @staticmethod
    def exp(x):
        # return f"Sleef_expf_u10({x})"
        return f"std::exp({x})"

    @staticmethod
    def exp2(x):
        return f"std::exp2({x})"

    @staticmethod
    def expm1(x):
        return f"std::expm1({x})"

    @staticmethod
    def erf(x):
        return f"std::erf({x})"

    @staticmethod
    def sqrt(x):
        return f"std::sqrt({x})"

    @staticmethod
    def rsqrt(x):
        return f"1 / std::sqrt({x})"

    @staticmethod
    def log1p(x):
        return f"std::log1p({x})"

    @staticmethod
    def tan(x):
        return f"std::tan({x})"

    @staticmethod
    def tanh(x):
        return f"std::tanh({x})"

    @staticmethod
    def signbit(x):
        return f"std::signbit({x})"

    @staticmethod
    def pow(a, b):
        return f"std::pow({a}, {b})"

    @staticmethod
    def log(x):
        return f"std::log({x})"

    @staticmethod
    def round(x):
        return f"std::nearbyint({x})"

    @staticmethod
    def floor(x):
        return f"std::floor({x})"

    @staticmethod
    def floordiv(a, b):
        # a and b are integer type
        quot = f"{a} / {b}"
        rem = f"{a} % {b}"
        return f"(({a} < 0) != ({b} < 0) ? ({rem} != 0 ? {quot} - 1 : {quot}) : {quot})"

    @staticmethod
    def ceil(x):
        return f"std::ceil({x})"

    @staticmethod
    def trunc(x):
        return f"std::trunc({x})"

    @staticmethod
    def truncdiv(a, b):
        # a and b are integer type
        return f"{a} / {b}"

    @staticmethod
    def fmod(a, b):
        return f"std::fmod({a}, {b})"

    @staticmethod
    def isinf(x):
        return f"std::isinf({x})"

    @staticmethod
    def isnan(x):
        return f"std::isnan({x})"

    @staticmethod
    def lgamma(x):
        return f"std::lgamma({x})"

    @staticmethod
    def acos(x):
        return f"std::acos({x})"

    @staticmethod
    def acosh(x):
        return f"std::acosh({x})"

    @staticmethod
    def cosh(x):
        return f"std::cosh({x})"

    @staticmethod
    def sinh(x):
        return f"std::sinh({x})"

    @staticmethod
    def asin(x):
        return f"std::asin({x})"

    @staticmethod
    def asinh(x):
        return f"std::asinh({x})"

    @staticmethod
    def atan2(x, y):
        return f"std::atan2({x}, {y})"

    @staticmethod
    def atan(x):
        return f"std::atan({x})"

    @staticmethod
    def atanh(x):
        return f"std::atanh({x})"

    @staticmethod
    def copysign(x, y):
        return f"std::copysign({x}, {y})"

    @staticmethod
    def hypot(x, y):
        return f"std::hypot({x}, {y})"

    @staticmethod
    def erfc(x):
        return f"std::erfc({x})"

    @staticmethod
    def log10(x):
        return f"std::log10({x})"

    @staticmethod
    def nextafter(x, y):
        return f"std::nextafter({x}, {y})"

    @staticmethod
    def relu(x):
        return f"{x} * ({x}>0)"

    @staticmethod
    def minimum(a, b):
        return f"({b} != {b}) ? {b} : std::min({a}, {b})"

    @staticmethod
    def maximum(a, b):
        return f"({b} != {b}) ? {b} : std::max({a}, {b})"

    @staticmethod
    def where(a, b, c):
        return f"{a} ? {b} : {c}"

    @staticmethod
    def mod(a, b):
        return f"mod({a}, {b})"

    @staticmethod
    def constant(val, dtype):
        if dtype in (torch.float16, torch.bfloat16):
            # Since load promotes all half-precision inputs to float, constants
            # must be promoted as well
            dtype = torch.float32

        if val == float("inf"):
            return f"std::numeric_limits<{DTYPE_TO_CPP[dtype]}>::infinity()"
        elif val == float("-inf"):
            return f"-std::numeric_limits<{DTYPE_TO_CPP[dtype]}>::infinity()"
        elif math.isnan(val):
            return f"std::numeric_limits<{DTYPE_TO_CPP[dtype]}>::quiet_NaN()"
        elif val is True or val is False:
            return ops.to_dtype(str(val).lower(), dtype)
        return ops.to_dtype(repr(val), dtype)

    @staticmethod
    def index_expr(expr, dtype):
        return ops.to_dtype(cexpr(V.kernel.rename_indexing(expr)), dtype)

    @staticmethod
    def masked(mask, body, other):
        code = BracesBuffer()

        # Write masked operation into a lambda
        body_var = V.kernel.cse.newvar()
        code.writeline(f"auto {body_var} = [&]")
        with V.kernel.swap_buffers(code), code.indent():
            result = body()
            code.writeline(f"return {result};")
        code.writeline(";")
        V.kernel.compute.splice(code)

        # Use the lambda's return type as the type of other
        type = f"decltype({body_var}())"

        if other == float("-inf"):
            other_code = f"-std::numeric_limits<{type}>::infinity()"
        elif other == float("inf"):
            other_code = f"std::numeric_limits<{type}>::infinity()"
        elif isinstance(other, bool):
            other_code = f"static_cast<{type}>({str(other).lower()})"
        else:
            other_code = f"static_cast<{type}>({repr(other)})"

        return f"{mask} ? {body_var}() : {other_code}"

    @staticmethod
    def logical_and(a, b):
        return f"{a} && {b}"

    @staticmethod
    def logical_or(a, b):
        return f"{a} || {b}"

    @staticmethod
    def rand(seed: sympy.Expr, offset: sympy.Expr, dtype):
        return f"static_cast<{DTYPE_TO_CPP[dtype]}>(normalized_rand_cpu({seed}, {offset}));"

    @staticmethod
    def randn(seed: sympy.Expr, offset: sympy.Expr, dtype):
        return f"static_cast<{DTYPE_TO_CPP[dtype]}>(randn_cpu({seed}, {offset}));"

    @staticmethod
    def sigmoid(x):
        return f"decltype({x})(1) / (decltype({x})(1) + std::exp(-{x}))"

    @staticmethod
    def sign(x):
        code = BracesBuffer()
        # auto tmp5 = tmp4 < 0 ? -1 : 1;
        left = V.kernel.cse.newvar()
        right = V.kernel.cse.newvar()
        result = V.kernel.cse.newvar()
        code.writeline(f"auto {left} = {x} > 0 ? 1 : 0;")
        code.writeline(f"auto {right} = {x} < 0 ? 1 : 0;")
        code.writeline(f"auto {result} = {left} - {right};")
        V.kernel.compute.splice(code)
        return result


class CppKernel(Kernel):
    overrides = CppOverrides
    sexpr = cexpr
    newvar_prefix = "auto "
    suffix = ";"

    def __init__(self, args, num_threads):
        super().__init__(args)
        self.call_ranges = None
        self.ranges = None
        self.itervars = None
        self.reduction_depth = None
        self.reduction_prefix = IndentedBuffer()
        self.reduction_suffix = DeferredIndentedBuffer()
        self.reduction_var_map = {}
        self.preloads = IndentedBuffer()
        self.poststores = DeferredIndentedBuffer()
        self.num_threads = num_threads  # num_threads the kernel specialized for

    def scale_index_with_offset(
        self, index: sympy.Expr, scale, itervar_idx=-1, offset=0
    ):
        expanded_index = sympy.expand(index)
        var = self.itervars[itervar_idx]
        replacement = {var: var * scale + offset}
        new_index = sympy_subs(expanded_index, replacement)
        return new_index

    def load(self, name: str, index: sympy.Expr):
        var = self.args.input(name)
        index = self.rename_indexing(index)
        line = f"{var}[{cexpr(index)}]"
        if V.graph.get_dtype(name) in [torch.float16]:
            line = f"static_cast<float>({line})"
        return self.cse.generate(self.loads, line)

    def store(self, name, index, value, mode=None):
        assert "buf" in name
        var = self.args.output(name)
        index = self.rename_indexing(index)
        if mode is None:
            line = f"{var}[{cexpr(index)}] = {value};"
        elif mode == "atomic_add":
            if not config.cpp.dynamic_threads and self.num_threads == 1:
                line = f"{var}[{cexpr(index)}] += {value};"
            else:
                line = f"atomic_add(&{var}[{cexpr(index)}], {value});"
        else:
            raise NotImplementedError(f"store mode={mode}")
        self.stores.writeline(name, line)

    def reduction(self, name, dtype, src_dtype, reduction_type, index, value):
        argmax_or_argmin = reduction_type in {"argmax", "argmin"}
        tmpvar = self.cse.generate(
            self.loads, f"reduction {name} {cexpr(index)}", write=False
        )
        index = self.rename_indexing(index)
        self.reduction_var_map[tmpvar] = reduction_type
        if argmax_or_argmin:
            self.reduction_prefix.writelines(
                argmax_argmin_prefix(reduction_type, src_dtype, tmpvar)
            )
            compare_op = "<" if reduction_type == "argmax" else ">"
            self.stores.writelines(
                None,
                [
                    f"if ({tmpvar}.value {compare_op} {value}) {{",
                    f"    {tmpvar}.index = {self.itervars[-1]}; {tmpvar}.value = {value};",
                    "}",
                ],
            )
        else:
            if dtype in (torch.float16, torch.bfloat16):
                self.reduction_prefix.writeline(
                    f"float {tmpvar} = {reduction_init(reduction_type, dtype)};"
                )
            else:
                self.reduction_prefix.writeline(
                    f"{DTYPE_TO_CPP[dtype]} {tmpvar} = {reduction_init(reduction_type, dtype)};"
                )
            self.stores.writeline(
                None, f"{reduction_combine(reduction_type, tmpvar, value)};"
            )

        if name not in V.graph.removed_buffers:
            var = self.args.output(name)
            member_name = ".index" if argmax_or_argmin else ""
            self.reduction_suffix.writeline(
                name, f"{var}[{cexpr(index)}] = {tmpvar}{member_name};"
            )
        self.cse.store_cache[name] = tmpvar

    def set_ranges(self, lengths, reduction_lengths):
        if self.call_ranges:
            assert self.call_ranges == tuple(lengths) + tuple(
                reduction_lengths
            ), f"{self.call_ranges} == {tuple(lengths)} + {tuple(reduction_lengths)}"
            assert self.reduction_depth == len(lengths)
        else:
            self.call_ranges = tuple(lengths) + tuple(reduction_lengths)
            self.ranges = [self.rename_indexing(x) for x in self.call_ranges]
            self.itervars = [sympy_symbol(f"i{n}") for n in range(len(self.ranges))]
            self.reduction_depth = len(lengths)
        return (
            self.itervars[: self.reduction_depth],
            self.itervars[self.reduction_depth :],
        )

    def size_hint(self):
        return V.graph.sizevars.size_hint(sympy_product(self.call_ranges))

    def codegen_loops_impl(self, loop_nest, code, worksharing):
        threads = parallel_num_threads()
        par_depth = self.decide_parallel_depth(
            self.call_ranges[: loop_nest.max_parallel_depth()], threads
        )
        with contextlib.ExitStack() as stack:
            if par_depth:
                if loop_nest.is_reduction_only():
                    # need to close the worksharing scope to define reduction vars outside it
                    worksharing.close()
                else:
                    worksharing.parallel(threads)
                loop_nest.mark_parallel(par_depth)
            elif threads > 1:
                if worksharing.single():
                    stack.enter_context(code.indent())

            def gen_kernel(kernel):
                with contextlib.ExitStack() as stack:
                    assert kernel
                    if hasattr(kernel, "codegen_inner_loops"):
                        code.splice(kernel.preloads)
                        kernel.codegen_inner_loops(code)
                        stack.enter_context(code.indent())
                    code.splice(kernel.loads)
                    code.splice(kernel.compute)
                    code.splice(kernel.stores)
                if hasattr(kernel, "codegen_inner_loops"):
                    code.splice(kernel.poststores)

            def gen_loops(loops: List[LoopLevel], in_reduction=False):
                with contextlib.ExitStack() as stack_outer:
                    if loops:
                        loop = loops[0]
                        if loop.is_reduction() and not in_reduction:
                            kernels = loop.get_kernels()
                            assert kernels
                            # TODO(jgong5): should gen prefix for all kernels.
                            # currently, Vec kernel generates prefix for both
                            # vector and scalar kernels.
                            if kernels[0].reduction_prefix:
                                stack_outer.enter_context(code.indent())
                            code.splice(kernels[0].reduction_prefix)
                        if loop_nest.is_reduction_only() and loop.parallel:
                            worksharing.parallel(threads)

                    for loop in loops:
                        gen_loop(loop, in_reduction)

                    if loops:
                        if loop_nest.is_reduction_only() and loop.parallel:
                            worksharing.close()
                        for loop in loops:
                            if loop.is_reduction() and not in_reduction:
                                kernels = loop.get_kernels()
                                for kernel in kernels:
                                    code.splice(kernel.reduction_suffix)

            def gen_loop(loop: LoopLevel, in_reduction=False):
                with contextlib.ExitStack() as stack:
                    code.writelines(loop.lines())
                    stack.enter_context(code.indent())
                    # generate inner loops or loop body
                    if loop.inner:
                        gen_loops(loop.inner, loop.is_reduction())
                    else:
                        kernels = loop.get_kernels()
                        assert len(kernels) == 1
                        gen_kernel(kernels[0])

            stack.enter_context(code.indent())
            if loop_nest.root:
                gen_loops(loop_nest.root)
            else:
                gen_kernel(loop_nest.kernel)

    def codegen_loops(self, code, worksharing):
        loop_nest = LoopNestWithSplit.build(self)
        self.codegen_loops_impl(loop_nest, code, worksharing)

    def decide_parallel_depth(self, ranges, threads):
        seq = self.size_hint()
        par = 1
        depth = 0
        for expr in ranges:
            hint = V.graph.sizevars.size_hint(expr)
            if par >= 2 * threads or par == threads:
                break
            if seq // threads < config.cpp.min_chunk_size:
                # not enough work
                break
            depth += 1
            par *= hint
            seq /= hint
        # if we assume thread number is dynamic, make sure we
        # have at least one parallel scope and let OMP runtime
        # to manage the serial vs. parallel.
        if config.cpp.dynamic_threads and depth == 0 and len(ranges) > 0:
            depth = 1
        return depth

    @contextlib.contextmanager
    def write_to_suffix(self):
        prior = (self.loads, self.compute, self.stores, self.cse)
        self.loads = IndentedBuffer()
        self.compute = IndentedBuffer()
        self.stores = DeferredIndentedBuffer()
        self.cse = self.cse.clone()
        yield
        self.reduction_suffix.splice(self.loads)
        self.reduction_suffix.splice(self.compute)
        self.reduction_suffix.splice(self.stores)
        (self.loads, self.compute, self.stores, self.cse) = prior


class CppVecKernel(CppKernel):
    overrides = CppVecOverrides

    def __init__(self, args, num_threads, tiling_factor=0):
        super().__init__(args, num_threads)
        assert codecache.pick_vec_isa()
        if tiling_factor == 0:
            tiling_factor = codecache.pick_vec_isa().nelements()
        self.tiling_factor = tiling_factor
        self.reduction_omp_dec: Dict[str, str] = {}
        self.var_vec_buf_map: Dict[str, str] = {}
        metrics.generated_cpp_vec_kernel_count += 1

    def stride_at(self, var: sympy.Symbol, index: sympy.Expr):
        replacement = {var: var + 1}
        new_index = sympy_subs(index, replacement)
        return sympy.simplify(new_index - index)

    def is_stride1_at(self, var: sympy.Symbol, index: sympy.Expr):
        return self.stride_at(var, index) == 1

    def is_invariant_under(self, var: sympy.Symbol, index: sympy.Expr):
        expanded_index = sympy.expand(index)
        return not expanded_index.has(var)

    def load(self, name: str, index: sympy.Expr):
        var = self.args.input(name)
        index = self.rename_indexing(index)

        expanded_index = sympy.expand(index)
        new_index = self.scale_index_with_offset(index, self.tiling_factor)

        is_broadcast = expanded_index == new_index

        var_expr = (
            f"{var}[{cexpr(index)}]" if is_broadcast else f"{var} + {cexpr(new_index)}"
        )

        if V.graph.get_dtype(name) in [torch.bool, torch.uint8]:
            nelements = codecache.pick_vec_isa().nelements()
            if var not in self.var_vec_buf_map:
                self.var_vec_buf_map[var] = f"g_tmp_buffer_{var}"
                self.loads.writeline(
                    f"float {self.var_vec_buf_map[var]}[{nelements}] = {{0}};"
                )
            self.loads.writeline(
                f"flag_to_float({var_expr}, {self.var_vec_buf_map[var]}, {nelements});"
            )
            line = f"at::vec::Vectorized<float>::loadu({self.var_vec_buf_map[var]})"
        elif V.graph.get_dtype(name) in [torch.bfloat16]:
            line = f"load_bf16_as_float({var_expr})"
        elif is_broadcast:
            line = f"at::vec::Vectorized<float>({var_expr})"
        else:
            line = f"at::vec::Vectorized<float>::loadu({var_expr})"

        return self.cse.generate(self.loads, line)

    def store(self, name, index, value, mode=None):
        assert "buf" in name
        var = self.args.output(name)
        index = self.rename_indexing(index)
        assert mode is None

        expanded_index = sympy.expand(index)
        new_index = self.scale_index_with_offset(index, self.tiling_factor)
        assert new_index != expanded_index
        if V.graph.get_dtype(name) in [torch.bfloat16]:
            line = f"store_float_as_bf16({var} + {cexpr(new_index)}, {value});"
        else:
            line = f"{value}.store({var} + {cexpr(new_index)});"
        self.stores.writeline(name, line)

    def reduction(self, name, dtype, src_dtype, reduction_type, index, value):
        assert reduction_type in {"max", "min", "sum"}
        assert dtype == torch.float
        assert src_dtype == torch.float
        reduce_map = {"max": "maximum", "min": "minimum"}

        vec_ns = "at::vec"
        vec = f"{vec_ns}::Vectorized<{DTYPE_TO_CPP[dtype]}>"

        if reduction_type not in self.reduction_omp_dec:
            vec_reduc_prefix = "#pragma omp declare reduction("
            vec_reduc_prefix += f"{RTYPE_TO_CPP[reduction_type]}:{vec}:"
            if reduction_type == "sum":
                vec_reduc_prefix += "omp_out += omp_in"
            else:
                vec_reduc_prefix += (
                    f"omp_out = {vec_ns}::{reduce_map[reduction_type]}(omp_out, omp_in)"
                )
            vec_reduc_prefix += ")"
            vec_reduc_prefix += " initializer("
            vec_reduc_prefix += "omp_priv={{"
            vec_reduc_prefix += f"{reduction_init(reduction_type, dtype)}"
            vec_reduc_prefix += "}})"
            self.reduction_omp_dec[reduction_type] = RTYPE_TO_CPP[reduction_type]
            self.reduction_prefix.writeline(vec_reduc_prefix)

        tmpvar = self.cse.generate(
            self.loads, f"reduction {name} {cexpr(index)}", write=False
        )
        tmpvar_vec = f"{tmpvar}_vec"

        index = self.rename_indexing(index)
        self.reduction_var_map[tmpvar_vec] = reduction_type
        self.reduction_prefix.writeline(
            f"{DTYPE_TO_CPP[dtype]} {tmpvar} = {reduction_init(reduction_type, dtype)};"
        )
        self.reduction_prefix.writeline(
            f"auto {tmpvar_vec} = at::vec::Vectorized<{DTYPE_TO_CPP[dtype]}>({tmpvar});"
        )
        self.stores.writeline(
            None, f"{reduction_combine_vec(reduction_type, tmpvar_vec, value)};"
        )

        reduce_all_body = "{"
        if reduction_type == "sum":
            reduce_all_body += "return x + y;"
        else:
            reduce_all_body += f"return {vec_ns}::{reduce_map[reduction_type]}(x, y);"
        reduce_all_body += "}"
        vec_reduce_all_func = f"{vec_ns}::vec_reduce_all<{DTYPE_TO_CPP[dtype]}>"
        next_value = f"{vec_reduce_all_func}([]({vec}& x, {vec}&y) {reduce_all_body}, {tmpvar_vec})"
        self.reduction_suffix.writeline(
            name,
            f"{reduction_combine(reduction_type, tmpvar, next_value)};",
        )
        # NOTE(jgong5): we do not generate the real stores here with the assumption that
        # the scalar kernel that handles the loop tail would be generated and generates
        # the stores there.
        self.cse.store_cache[name] = tmpvar


class CppTile2DKernel(CppVecKernel):
    """
    A vector kernel that handles the 2d tiles with the tile size defined in `tiling_factor` on
    the inner-most loop level and one of the outer loop level (`outer_tiling_idx`). When the data
    tile is accessed in a contiguous way from the outer loop axis, a transposition is applied on the
    tile to make the access contiguous from the inner-most loop axis. Then, the same vectorization
    logic from its parent `CppVecKernel` is leveraged for load/store/compute. The transposed tile load
    and store are generated into kernel.preloads and kernel.poststores buffers.

    The loop structure looks like below:
    for ...
      for i_outer ...
        for ...
          for inner_most ...
            // generated by CppTile2DKernel
            float tmp0[16*16]; at::vec::transpose_mxn<...>(tmp0, in_ptr0 + ..., ...); // into kernel.preloads
            float tmp1[16*16]; // into kernel.preloads
            for i_inner ... { // the kernel inner loop
              vectorized loads/compute/stores (e.g., load tmp0, store tmp1) // into kernel.loads/compute/stores
            }
            at::vec::transpose_mxn(out_ptr0 + ..., tmp1, ...) // into kernel.poststores
          for inner_most ... (tail)
            // generated by CppTile2DTailKernel
            ...
      for i_outer ... (tail)
        for ...
          for ...
            // generated by CppKernel
            ...
    """

    def __init__(self, args, num_threads, tiling_factor, outer_tiling_idx):
        super().__init__(args, num_threads, tiling_factor)
        self.outer_tiling_idx = outer_tiling_idx

    def inner_itervar(self):
        return sympy.symbols(f"{self.itervars[self.outer_tiling_idx]}_inner")

    def need_vec_transpose(self, index):
        return self.is_stride1_at(
            self.itervars[self.outer_tiling_idx], index
        ) and not self.is_invariant_under(self.itervars[-1], index)

    def gen_transposed_tile_load_store(self, name, var, index, is_store):
        # transposed tile load/store outside the kernel inner loop
        factor = self.tiling_factor
        new_index = self.scale_index_with_offset(index, factor, itervar_idx=-1)
        new_index = self.scale_index_with_offset(
            new_index, factor, itervar_idx=self.outer_tiling_idx
        )

        src = f"{var} + {cexpr(new_index)}"
        dst = "__place_holder__"
        ld_src = f"{cexpr(self.stride_at(self.itervars[-1], index))}"
        ld_dst = f"{factor}"
        if is_store:
            src, dst = dst, src
            ld_src, ld_dst = ld_dst, ld_src

        need_define = True
        load_or_store = f"at::vec::transpose_mxn<float,{factor},{factor}>({src}, {ld_src}, {dst}, {ld_dst});"
        if is_store:
            tile_var = self.cse.newvar()
        elif load_or_store not in self.cse.cache:
            tile_var = self.cse.generate(self.preloads, load_or_store, write=False)
        else:
            need_define = False
            tile_var = self.cse.cache[load_or_store]

        if need_define:
            define_line = f"float {tile_var}[{factor}*{factor}] __attribute__ ((aligned ({factor})));"
            self.preloads.writeline(define_line)

        load_or_store = load_or_store.replace("__place_holder__", str(tile_var))
        if is_store:
            self.poststores.writeline(name, load_or_store)
        else:
            self.preloads.writeline(load_or_store)

        return tile_var

    def load(self, name: str, index: sympy.Expr):
        var = self.args.input(name)
        index = self.rename_indexing(index)

        inner = self.inner_itervar()
        expanded_index = sympy.expand(index)
        if self.need_vec_transpose(expanded_index):
            tile_var = self.gen_transposed_tile_load_store(
                name, var, expanded_index, is_store=False
            )
            # vector load inside the kernel inner loop
            line = f"at::vec::Vectorized<float>::loadu({tile_var} + {cexpr(inner * self.tiling_factor)})"
            return self.cse.generate(self.loads, line)
        else:
            new_index = self.scale_index_with_offset(
                expanded_index,
                self.tiling_factor,
                itervar_idx=self.outer_tiling_idx,
                offset=inner,
            )
            return super().load(name, new_index)

    def store(self, name, index, value, mode=None):
        assert "buf" in name
        var = self.args.output(name)

        inner = self.inner_itervar()
        index = self.rename_indexing(index)
        assert mode is None
        # TODO(jgong5): assert the index is an affine expression on the itervars in concern
        expanded_index = sympy.expand(index)
        if self.need_vec_transpose(expanded_index):
            tile_var = self.gen_transposed_tile_load_store(
                name, var, expanded_index, is_store=True
            )
            # vector store inside the kernel inner loop
            line = f"{value}.store({tile_var} + {cexpr(inner * self.tiling_factor)});"
            self.stores.writeline(name, line)
        else:
            new_index = self.scale_index_with_offset(
                expanded_index,
                self.tiling_factor,
                itervar_idx=self.outer_tiling_idx,
                offset=inner,
            )
            super().store(name, new_index, value, mode)

    def codegen_inner_loops(self, code):
        inner = self.inner_itervar()
        code.writeline(
            f"for (long {inner} = 0; {inner} < {self.tiling_factor}; {inner}++)"
        )


class CppTile2DTailKernel(CppKernel):
    """
    A scalar kernel that handles the tail of inner-most loop split from a 2d tiling. The tile of the outer
    loop axis is handled with a kernel inner loop (see method `codegen_inner_loops`).
    """

    def __init__(self, args, num_threads, tiling_factor, outer_tiling_idx):
        super().__init__(args, num_threads)
        self.outer_tiling_idx = outer_tiling_idx
        self.tiling_factor = tiling_factor

    def inner_itervar(self):
        return sympy.symbols(f"{self.itervars[self.outer_tiling_idx]}_inner")

    def transform_index(self, index):
        index = self.rename_indexing(index)
        expanded_index = sympy.expand(index)
        new_index = self.scale_index_with_offset(
            expanded_index,
            self.tiling_factor,
            itervar_idx=self.outer_tiling_idx,
            offset=self.inner_itervar(),
        )
        return new_index

    def load(self, name: str, index: sympy.Expr):
        new_index = self.transform_index(index)
        return super().load(name, new_index)

    def store(self, name, index, value, mode=None):
        assert "buf" in name
        var = self.args.output(name)
        assert mode is None
        new_index = self.transform_index(index)
        super().store(name, new_index, value, mode)

    def codegen_inner_loops(self, code):
        inner = self.inner_itervar()
        code.writeline(
            f"for (long {inner} = 0; {inner} < {self.tiling_factor}; {inner}++)"
        )


class CppVecKernelChecker(CppVecKernel):
    def __init__(self, args, num_threads, tiling_factor):
        super().__init__(args, num_threads, tiling_factor)

        # Since this kernel is only for checker but does not generate any
        # code, so we need to decrease the kernel count.
        metrics.generated_kernel_count -= 1
        metrics.generated_cpp_vec_kernel_count -= 1

        # Used to record the graph wrapper code as the wrapper_code status could be
        # changed during graph run.
        self._orig_wrapper_code = None

        self.simd_vec = True
        self.fast_vec_list = []
        for k, v in CppVecOverrides.__dict__.items():
            if isinstance(v, staticmethod):
                self.fast_vec_list.append(k)
        self.exit_stack = contextlib.ExitStack()

        # Cache all the load result
        self.load_results: list[CSEVariable] = []
        self.load_supported_dtypes: list[torch.dtype] = [
            torch.float,
            torch.bfloat16,
            torch.bool,
            torch.uint8,
        ]
        self.store_supported_dtypes: list[torch.dtype] = [torch.float, torch.bfloat16]
        # Cache the dtypes of the store operation. If the store is mixing dtypes, the
        # vectorization would not support it as it is hard to determine the vec dtype
        self.store_dtypes: list[torch.dtype] = []
        # The dtype is used for vectorization
        self.vec_dtype: torch.dtype = torch.float32

    def disable_vec(self, msg=None):
        if schedule_log.isEnabledFor(logging.DEBUG):
            schedule_log.debug(f"Disabled vectorization: {msg}")
        self.simd_vec = False

    def is_indirect_indexing(self, index: sympy.Expr):
        for _load_res in self.load_results:
            # The index expression contains a value that loads from memory
            if index.count(sympy_symbol(_load_res.name)) > 0:
                return True
        return False

    def could_vec(self, name: str, index: sympy.Expr):
        assert self.itervars is not None
        # Not a loop
        if len(self.itervars) == 0:
            return False

        if self.is_indirect_indexing(index):
            return False

        most_inner_var = self.itervars[-1]
        return self.is_invariant_under(most_inner_var, index) or self.is_stride1_at(
            most_inner_var, index
        )

    def is_mask(self, name: str, users: Dict[torch.fx.Node, None]):
        load_type = V.graph.get_dtype(name)
        if load_type == torch.bool:
            return all(user.target in ("where", "masked") for user in users.keys())
        elif load_type == torch.uint8:
            """
            If the load value is torch.uint8, then we only support the loaded
            value is as the mask.
            """
            if not all(
                user.target == "to_dtype" and user.args[-1] == torch.bool
                for user in users.keys()
            ):
                return False

            for to_dtype_node in users.keys():
                assert to_dtype_node.target == "to_dtype"
                if not all(
                    user.target in ("where", "masked")
                    for user in to_dtype_node.users.keys()
                ):
                    return False
            return True
        else:
            return False

    def can_load_bf16_as_fp32(self, input_node: torch.fx.Node):
        assert input_node.target in ["load", "constant"]
        load_type = (
            V.graph.get_dtype(input_node.args[1])
            if input_node.target == "load"
            else input_node.args[-1]
        )
        if load_type not in [torch.bfloat16]:
            return False

        if not all(
            user.target == "to_dtype" and user.args[-1] == torch.float
            for user in input_node.users
        ):
            return False

        return True

    def can_store_fp32_as_bf16(self, store_var: str, value_node: torch.fx.Node):
        load_type = V.graph.get_dtype(store_var)
        if load_type not in [torch.bfloat16]:
            return False

        if value_node.target == "to_dtype" and value_node.args[-1] == torch.bfloat16:
            return True

        return False

    def load(self, name: str, index: sympy.Expr):
        with RecordOptimizationContext(__name__) as node_ctx:
            load_dtype = V.graph.get_dtype(name)
            opt_ctx: OptimizationContext = node_ctx.get_opt_ctx()
            assert opt_ctx
            opt_ctx.dtype = load_dtype
            opt_ctx.is_load_as_mask = self.is_mask(name, node_ctx.get_fx_node().users)

            var = self.cse.newvar()
            self.load_results.append(var)

            if load_dtype in [torch.bool, torch.uint8] and not opt_ctx.is_load_as_mask:
                self.disable_vec(f"{load_dtype} not loaded as mask")
                return var

            if load_dtype not in self.load_supported_dtypes:
                self.disable_vec(f"{load_dtype} not supported by load")
                return var

            if load_dtype in [torch.bfloat16]:
                opt_ctx.is_load_bf16_as_fp32 = self.can_load_bf16_as_fp32(
                    node_ctx.get_fx_node()
                )
                if not opt_ctx.is_load_bf16_as_fp32:
                    self.disable_vec("bfloat16 not legalized as float on load")
                    return var

            index = self.rename_indexing(index)
            if self.simd_vec and not self.could_vec(name, index):
                self.disable_vec(
                    f"load with indirect indexing or non-contigous: {index}"
                )
            return var

    def store(self, name, index, value, mode=None):
        with RecordOptimizationContext(__name__) as node_ctx:
            store_dtype = V.graph.get_dtype(name)

            opt_ctx: OptimizationContext = node_ctx.get_opt_ctx()
            assert opt_ctx
            opt_ctx.dtype = store_dtype

            store_dtype = torch.float if store_dtype == torch.float32 else store_dtype
            self.store_dtypes.append(store_dtype)
            if store_dtype not in self.store_supported_dtypes:
                self.disable_vec(f"{store_dtype} not supported by store")
                return self.simd_vec

            if store_dtype in [torch.bfloat16]:
                value_node = node_ctx.get_fx_node().all_input_nodes[-1]
                opt_ctx.is_store_fp32_as_bf16 = self.can_store_fp32_as_bf16(
                    name, value_node
                )
                if not opt_ctx.is_store_fp32_as_bf16:
                    self.disable_vec("bfloat16 not legalized as float on store")
                    return self.simd_vec

            assert "buf" in name
            index = self.rename_indexing(index)

            if mode:
                self.disable_vec(f"store mode: {mode}")
                return self.simd_vec

            if self.simd_vec and not self.could_vec(name, index):
                self.disable_vec(
                    f"store with indirect indexing or non-contigous: {index}"
                )
            return self.simd_vec

    def reduction(self, name, dtype, src_dtype, reduction_type, index, value):
        if (
            dtype == torch.float
            and src_dtype == torch.float
            and reduction_type in ["max", "min", "sum"]
        ):
            pass
        else:
            self.disable_vec(
                f"reduction: dtype {dtype}, src_dtype {src_dtype}, reduction_type {reduction_type}"
            )
        return self.simd_vec

    def is_supported_cmp(self, node: torch.fx.Node):
        def get_node_dtype(node):
            if type(node) == torch.fx.Node:
                opt_ctx: OptimizationContext = get_current_node_opt_ctx()
                return opt_ctx.dtype if opt_ctx else None
            else:
                return None

        def get_cmp_dtypes(node: torch.fx.Node):
            return get_node_dtype(node.args[-2]), get_node_dtype(node.args[-1])

        assert len(node.args) >= 2
        # cmp(x, y): y is a magic value like x >= 1
        if type(node.args[-1]) in [int, float]:
            return True
        # cmp(x, y): x is a magic value like 1 >= y
        if type(node.args[-2]) in [int, float]:
            return False

        left_dtype, right_dtype = get_cmp_dtypes(node)
        if left_dtype is None or right_dtype is None:
            # TODO(Eikan): To record, deduce and propagate the data type of every expression.
            return True
        else:
            return left_dtype == right_dtype

    def is_load_only_block(self, sub_graph: torch.fx.Graph):
        # The sub graph only contains "placeholder", "output", "get_index", "load", "to_dtype"
        is_load_only = False
        load_dtype = None
        skip_io_nodes = ["placeholder", "output"]
        for _node in sub_graph.nodes:
            if _node.op in skip_io_nodes:
                continue

            if _node.target not in ["load", "get_index", "constant", "to_dtype"]:
                # The body contains non load node
                is_load_only = False
                break

            if _node.target in ["load", "constant"]:
                load_dtype = (
                    V.graph.get_dtype(_node.args[1])
                    if _node.target == "load"
                    else _node.args[-1]
                )
                is_bf16_as_fp32 = load_dtype in [
                    torch.bfloat16
                ] and self.can_load_bf16_as_fp32(_node)
                is_fp32 = load_dtype in [torch.float]
                is_load_only = is_bf16_as_fp32 or is_fp32
                load_dtype = torch.float if is_load_only else load_dtype
                if not is_load_only:
                    break

                # Create and record the context
                opt_ctx = OptimizationContext()
                opt_ctx.dtype = load_dtype
                opt_ctx.ops_name = _node.target
                opt_ctx.is_load_bf16_as_fp32 = True if is_bf16_as_fp32 else False
                _node.meta[OptimizationContext.key] = opt_ctx

            if _node.target == "to_dtype":
                dtype = _node.args[-1]
                if dtype == torch.float:
                    # load -> to_dtype
                    is_load_only = all(
                        usr.target in ["ops", "load", "constant"]
                        for usr in _node.all_input_nodes
                    )
                elif dtype == torch.bfloat16:
                    # to_dtype -> store
                    is_load_only = all(usr.target in ["store"] for usr in _node.users)
                else:
                    is_load_only = False

                if not is_load_only:
                    break

            if _node.target == "get_index":
                is_load_only = all(usr.target in ["load"] for usr in _node.users)
                if not is_load_only:
                    break

        return is_load_only, load_dtype

    def __exit__(self, exc_type, exc_val, exc_tb):
        assert self._orig_wrapper_code is not None
        # Restore the wrapper_code
        V.graph.wrapper_code = self._orig_wrapper_code
        self.exit_stack.__exit__(exc_type, exc_val, exc_tb)

    def __enter__(self):
        # Record the graph wrapper code. The wrapper_code status could be
        # changed during graph run. Regarding this checker, we also need to
        # run the graph but we don't expect to change any status that would
        # impact the code generation. Hence, we record the graph wrapper code
        # and replace it with a dummy wrapper_code and then restore to the
        # original one as long as the checker is finished.
        self._orig_wrapper_code = V.graph.wrapper_code
        V.graph.wrapper_code = WrapperCodeGen()

        class VecCheckerProxy:
            bin_cmp_ops = ["eq", "ne", "le", "ge", "lt", "gt"]

            @staticmethod
            def _bin_cmp_op(x, y):
                current_node: torch.fx.Node = V.interpreter.current_node
                if not self.is_supported_cmp(current_node):
                    self.disable_vec(f"binary comparison op: {current_node}")
                return self.simd_vec

            @staticmethod
            def __getattr__(name):
                def inner(*args, **kwargs):
                    if name in VecCheckerProxy.bin_cmp_ops:
                        return VecCheckerProxy._bin_cmp_op(args, kwargs)

                    if not (name in self.fast_vec_list):
                        self.disable_vec(f"op: {name}")
                    return self.simd_vec

                return inner

            @staticmethod
            def load(name: str, index: sympy.Expr):
                return self.load(name, index)

            @staticmethod
            def store(name, index, value, mode=None):
                return self.store(name, index, value, mode=mode)

            @staticmethod
            def reduction(name, dtype, src_dtype, reduction_type, index, value):
                return self.reduction(
                    name, dtype, src_dtype, reduction_type, index, value
                )

            @staticmethod
            def constant(val, dtype):
                with RecordOptimizationContext(__name__) as node_ctx:
                    opt_ctx: OptimizationContext = node_ctx.get_opt_ctx()
                    assert opt_ctx
                    opt_ctx.dtype = dtype
                    i32_iinfo = numpy.iinfo(numpy.int32)
                    if (
                        dtype == torch.int64
                        and val <= i32_iinfo.max
                        and val >= i32_iinfo.min
                    ):
                        opt_ctx.dtype = torch.int32

                    f32_iinfo = numpy.finfo(numpy.float32)
                    if dtype == torch.double:
                        if (
                            (val <= f32_iinfo.max and val >= f32_iinfo.min)
                            or (val == numpy.inf)
                            or (val == -numpy.inf)
                        ):
                            opt_ctx.dtype = torch.float32

                    supported_dtypes = [torch.float32, torch.int32, torch.bfloat16]

                    if opt_ctx.dtype not in supported_dtypes or (
                        opt_ctx.dtype == torch.int32
                        and not all(
                            user.target in VecCheckerProxy.bin_cmp_ops
                            for user in node_ctx.current_node.users
                        )
                    ):
                        self.disable_vec(f"constant dtype: {opt_ctx.dtype}")

                    if opt_ctx.dtype in [torch.bfloat16]:
                        if self.can_load_bf16_as_fp32(node_ctx.get_fx_node()):
                            opt_ctx.is_load_bf16_as_fp32 = True
                            opt_ctx.dtype = torch.float
                        else:
                            self.disable_vec(
                                "bfloat16 not legalized as float in constant"
                            )

                    return val

            @staticmethod
            def index_expr(expr, dtype):
                current_node: torch.fx.Node = V.interpreter.current_node

                assert len(self.ranges) == len(self.itervars)
                if not len(self.ranges) or not all(
                    not isinstance(range, sympy.Expr) or sympy.simplify(range).is_number
                    for range in self.ranges
                ):
                    # if the range value is sympy.Expr, we might could not deduce the accurate loop interval.
                    self.disable_vec(f"index_expr: {expr}, dtype {dtype}")
                    return self.cse.newvar()

                def mod_indexing_rep(x, y, z):
                    if z.is_constant():
                        return x / y

                    # never really happens, we'll bail on optimizing
                    return (x / y) % z

                def indexing_div_rep(x, y):
                    return x / y

                with RecordOptimizationContext(__name__) as node_ctx:
                    assert len(self.ranges) == len(self.itervars)

                    opt_ctx: OptimizationContext = node_ctx.get_opt_ctx()
                    assert opt_ctx
                    max_expr = expr.replace(
                        ir.ModularIndexing, mod_indexing_rep
                    ).replace(ir.FloorDiv, indexing_div_rep)
                    min_expr = max_expr
                    for idx in range(len(self.ranges)):
                        max_expr = sympy.maximum(
                            max_expr,
                            self.itervars[idx],
                            sympy.Interval(0, self.ranges[idx]),
                        )
                        min_expr = sympy.minimum(
                            min_expr,
                            self.itervars[idx],
                            sympy.Interval(0, self.ranges[idx]),
                        )
                    i32_iinfo = numpy.iinfo(numpy.int32)
                    if (
                        dtype == torch.int64
                        and max_expr.is_number
                        and min_expr.is_number
                        and max_expr <= i32_iinfo.max
                        and min_expr >= i32_iinfo.min
                        and all(
                            user.target in VecCheckerProxy.bin_cmp_ops
                            for user in node_ctx.current_node.users
                        )
                    ):
                        opt_ctx.dtype = torch.int32
                    else:
                        opt_ctx.dtype = dtype
                        self.disable_vec(f"index_expr: {expr}, dtype {dtype}")

                    # Pick the most inner loop variable since we always vectorize the
                    # most inner loop
                    most_inner_var = self.itervars[-1]
                    most_inner_loop_irrevelant = self.is_invariant_under(
                        most_inner_var, expr
                    )
                    if not most_inner_loop_irrevelant:
                        self.disable_vec(
                            f"index_expr (most-inner var relevant): {expr}, dtype {dtype}"
                        )
                    opt_ctx.is_most_inner_loop_irrevelant = most_inner_loop_irrevelant
                    tmp_var = self.cse.newvar()
                    return tmp_var

            @staticmethod
            def indirect_indexing(index_var):
                self.disable_vec(f"indirect_indexing: {index_var}")
                return sympy.Symbol(str(index_var))

            @staticmethod
            def masked(mask, body, other):
                with RecordOptimizationContext(__name__) as node_ctx:
                    opt_ctx: OptimizationContext = node_ctx.get_opt_ctx()
                    assert opt_ctx
                    is_masked_load, load_dtype = self.is_load_only_block(body.graph)
                    opt_ctx.dtype = load_dtype
                    opt_ctx.is_masked_load = is_masked_load

                    _simd_vec = is_masked_load and load_dtype in [
                        torch.float32,
                        torch.float,
                    ]
                    if not _simd_vec:
                        self.disable_vec(
                            f"masked: is_masked_load {is_masked_load}, load_dtype {load_dtype}"
                        )

                    tmp_var = self.cse.newvar()
                    return tmp_var

            @staticmethod
            def to_dtype(x, dtype):
                with RecordOptimizationContext(__name__) as node_ctx:
                    opt_ctx: OptimizationContext = node_ctx.get_opt_ctx()
                    assert opt_ctx
                    opt_ctx.dtype = dtype

                    cur_node = node_ctx.get_fx_node()
                    input_value: torch.fx.Node = cur_node.all_input_nodes[1]
<<<<<<< HEAD
                    if dtype == torch.float and input_value.target in [
                        "load",
                        "constant",
                    ]:
                        # Support masked_load for BF16. Because the legalization will
                        # insert to_dtype to convert the BF16 input to FP32.
                        dtype = (
                            V.graph.get_dtype(input_value.args[1])
                            if input_value.target == "load"
                            else input_value.args[-1]
                        )
                        if dtype in [torch.bfloat16]:
                            opt_ctx.is_load_bf16_as_fp32 = True
                        else:
                            self.simd_vec = False
                    elif dtype == torch.float and input_value.target in ["where"]:
                        # Support masked_fill_softmax
                        pass
=======
                    if dtype == torch.float:
                        if input_value.target in ["load", "constant"]:
                            # Support masked_load for BF16. Because the legalization will
                            # insert to_dtype to convert the BF16 input to FP32.
                            dtype = (
                                V.graph.get_dtype(input_value.args[1])
                                if input_value.target == "load"
                                else input_value.args[-1]
                            )
                            if dtype in [torch.bfloat16]:
                                opt_ctx.is_load_bf16_as_fp32 = True
                            elif dtype == torch.float:
                                pass
                            else:
                                self.disable_vec(f"to_dtype: dtype {dtype}")
>>>>>>> 14177f0d
                    elif dtype == torch.bfloat16:
                        if not all(usr.target == "store" for usr in cur_node.users):
                            self.disable_vec(
                                "to_dtype: bfloat16 expecting users are all stores"
                            )
                            return x

                        store_names = [usr.args[1] for usr in cur_node.users]
                        if not all(
                            V.graph.get_dtype(name) in [torch.bfloat16]
                            for name in store_names
                        ):
                            self.disable_vec(
                                "to_dtype: expecting all stores into bfloat16"
                            )
                            return x

                        opt_ctx.is_store_fp32_as_bf16 = True
                    elif dtype == torch.bool:
                        pass
                    else:
                        self.disable_vec(f"to_dtype: dtype {dtype}")
                    return x

        self.exit_stack.enter_context(V.set_ops_handler(VecCheckerProxy()))
        self.exit_stack.enter_context(V.set_kernel_handler(self))
        return self


class CppTile2DKernelChecker(CppVecKernelChecker):
    """
    Currently, we only address the situations with following constraints.
    1. There exists one and only one fp32 load/store with outer loop var having contiguous buffer accesses.
    2. When a load/store doesn't have contiguous access in an outer loop var, the access should be
       vectorizable from the inner-most dim.
    3. No reduction.
    """

    def __init__(self, args, num_threads, tiling_factor):
        super().__init__(args, num_threads, tiling_factor)
        self.can_tile2d = True
        self.outer_tiling_idx = -1

    def check_can_tile2d(self, name: str, index: sympy.Expr):
        if not self.can_tile2d:
            return
        # make sure the transpose_mxn(src, ld_src, dst, ld_dst) ld_src doesn't depend on most inner var.
        if len(self.itervars) > 0 and not self.is_invariant_under(
            self.itervars[-1], self.stride_at(self.itervars[-1], index)
        ):
            self.can_tile2d = False
            return

        # check contiguity from any of the outer loops
        has_stride1 = False
        for loop_idx, itervar in enumerate(self.itervars[:-1]):
            if self.is_stride1_at(itervar, index):
                # only support 2d tile now
                if V.graph.get_dtype(name) not in [torch.float, torch.float32] or (
                    self.outer_tiling_idx >= 0 and self.outer_tiling_idx != loop_idx
                ):
                    self.can_tile2d = False
                    return
                else:
                    self.outer_tiling_idx = loop_idx
                has_stride1 = True

        if not has_stride1 and not self.could_vec(name, index):
            self.can_tile2d = False
        return self.can_tile2d

    def load(self, name: str, index: sympy.Expr):
        if not V.graph.get_dtype(name) in [
            torch.float,
            torch.float32,
            torch.bool,
            torch.uint8,
        ]:
            self.can_tile2d = False
            return self.can_tile2d
        index = self.rename_indexing(index)
        return self.check_can_tile2d(name, index)

    def store(self, name, index, value, mode=None):
        if not V.graph.get_dtype(name) in [
            torch.float,
            torch.float32,
        ]:
            self.can_tile2d = False
            return self.can_tile2d
        index = self.rename_indexing(index)
        return self.check_can_tile2d(name, index)

    def reduction(self, name, dtype, src_dtype, reduction_type, index, value):
        self.can_tile2d = False
        return self.can_tile2d

    def __exit__(self, exc_type, exc_val, exc_tb):
        super().__exit__(exc_type, exc_val, exc_tb)
        if not self.simd_vec or self.outer_tiling_idx < 0:
            self.can_tile2d = False


class CppKernelProxy(CppKernel):
    def __init__(self, kernel_group):
        super().__init__(kernel_group.args, kernel_group.ws.num_threads)
        self.kernel_group = kernel_group
        self.loop_nest = None
        self.call_ranges = None
        self.picked_vec_isa: codecache.VecISA = codecache.pick_vec_isa()

    def legalize_bf16(self, nodes):
        def add_to_dtype(sub_graph: torch.fx.Graph):
            for node in sub_graph.nodes:
                _node: torch.fx.Node = node
                if _node.target in ["load", "constant"]:
                    assert len(_node.args) == 3
                    ops = _node.args[0]
                    # If the node is constant, the last arg is dtype
                    load_dtype = (
                        V.graph.get_dtype(_node.args[1])
                        if _node.target == "load"
                        else _node.args[-1]
                    )

                    if load_dtype == torch.bfloat16:
                        with sub_graph.inserting_after(_node):
                            to_type_node = sub_graph.call_method(
                                "to_dtype", args=(ops, _node, torch.float)
                            )
                            to_type_node_args = to_type_node.args
                            _node.replace_all_uses_with(to_type_node)
                            to_type_node.args = to_type_node_args
                elif _node.target == "store":
                    ops, store_var, _, value_var, _ = _node.args
                    store_dtype = V.graph.get_dtype(store_var)
                    if store_dtype == torch.bfloat16:
                        with sub_graph.inserting_before(_node):
                            to_type_node = sub_graph.call_method(
                                "to_dtype", args=(ops, value_var, torch.bfloat16)
                            )
                            _node.replace_input_with(value_var, to_type_node)
                elif _node.target == "reduction":
                    (
                        ops,
                        name,
                        dtype,
                        src_dtype,
                        reduction_type,
                        index,
                        value,
                    ) = _node.args
                    if src_dtype == torch.bfloat16:
                        # Since we always convert the load/store value to float if the tensor is blfoat16.
                        # Therefore, the reduction should never work with bfloat16 value. Hence, we update
                        # the bfloat16 reduction by
                        #     1) updating the src_dtype to float
                        # and 2) updating the dtype to float if it is bfloat16.
                        assert dtype in [torch.float, torch.bfloat16, torch.int64]
                        _node.args = (
                            ops,
                            name,
                            torch.float if dtype == torch.bfloat16 else dtype,
                            torch.float,
                            reduction_type,
                            index,
                            value,
                        )
                elif _node.target == "to_dtype" and _node.args[-1] in [torch.bfloat16]:
                    (ops, x, _) = _node.args
                    from_load = _node.all_input_nodes[-1].target == "load"
                    to_store = all(usr.target == "store" for usr in _node.users)
                    # The legalization always loads the BF16 tensor as FP32 for computation and converts
                    # back to BF16 after the computation. Hence, there should be no computation w/ BF16.
                    # Therefore, we update the to_dtype by replacing the bf16 dtype with fp32.
                    if not (from_load or to_store):
                        _node.args = (ops, x, torch.float)
                else:
                    pass

            def eliminate_to_dtype(sub_graph: torch.fx.Graph):
<<<<<<< HEAD
                # TODO(Eikan) Remove redundant to_dtype like load_bf16 + to_fp32 + to_bf16 + store_bf16
                # => load_bf16 + store_bf16
                pass
=======
                def _eliminate_duplicate_to_node(sub_graph: torch.fx.Graph):
                    # Eliminate the redudant to_dtype node. Let's consider a pattern as follows:
                    #   graph():
                    #     %to_dtype1 = call_method[target=to_dtype](args = (%ops, %input, torch.float), kwargs = {})
                    #     %to_dtype2 = call_method[target=to_dtype](args = (%ops, %to_dtype1, torch.float), kwargs = {})
                    # Regarding the first to_dtype, it is redudant because the second to_type also converts to the
                    # torch.float. Hence, we remove the first to_type
                    def _used_by_to(to_node: torch.fx.Node):
                        return all(usr.target == "to_dtype" for usr in to_node.users)

                    all_to_nodes = [
                        node for node in sub_graph.nodes if node.target == "to_dtype"
                    ]
                    all_to_nodes_and_users = [
                        {node: node.users} for node in all_to_nodes if _used_by_to(node)
                    ]
                    for node_users in all_to_nodes_and_users:
                        for node, users in node_users.items():
                            if all(usr.args[-1] == node.args[-1] for usr in users):
                                val_node = node.all_input_nodes[-1]
                                node.replace_all_uses_with(val_node)
                                sub_graph.erase_node(node)

                    # For debug mode, the graph of LoopBody will attach a new GraphModule as
                    # owning_module for debugging while the release mode will not. The lint will
                    # check whether the graph has owning_module to decide if it needs to check
                    # call_module. LoopBody might contain get_index as a module call. But it
                    # is just a function. Hence, it cannot pass the lint check for debug mode.
                    # We bypass the check if the owning_module is None. Eventually, we should call
                    # get_index via call_function but not call_module.
                    if sub_graph.owning_module is None:
                        sub_graph.lint()

                def _eliminate_redundant_to_node(sub_grah: torch.fx.Graph):
                    # TODO(Eikan) Remove redundant to_dtype like load_bf16 + to_fp32 + to_bf16 + store_bf16
                    # => load_bf16 + store_bf16
                    pass

                _eliminate_duplicate_to_node(sub_graph)
                _eliminate_redundant_to_node(sub_graph)
>>>>>>> 14177f0d

            eliminate_to_dtype(sub_graph)

        def _legalize_bf16(loop_body: ir.LoopBody):
            sub_blocks = [loop_body.root_block] + list(loop_body.subblocks.values())
            for sub_block in sub_blocks:
                add_to_dtype(sub_block.graph)

        for _node in nodes:
            assert isinstance(_node, SchedulerNode)
            node: SchedulerNode = _node
            if isinstance(node._body, ir.LoopBody):
                body: ir.LoopBody = node._body
                _legalize_bf16(body)

    def codegen_nodes(self, nodes):
        # Legalize BF16 node by adding to_dtype explicitly
        self.legalize_bf16(nodes)

        kernel_group = self.kernel_group
        _, (group, reduction_group) = max(
            nodes, key=lambda x: int(x.is_reduction())
        ).group

        def codegen_kernel(cls, *args):
            with kernel_group.new_kernel(cls, *args) as kernel:
                run(kernel)

                # Ugly hack to maitain the metrics kernel count since
                # we only count in CppKernelProxy, not those contained in it
                metrics.generated_kernel_count -= 1

                return kernel

        def run(kernel):
            vars, reduction_vars = kernel.set_ranges(group, reduction_group)
            in_suffix = False
            for node in nodes:
                if node.group[1] in [
                    (group, reduction_group),
                    (group + reduction_group, ()),
                ]:
                    assert not in_suffix
                    node.run(vars, reduction_vars)
                else:
                    in_suffix = True
                    assert node.group[1] == (
                        group,
                        (),
                    ), f"unexpected group: {node.group[1]} != {group}, {reduction_group}"
                    # we can fuse in some extra pointwise into the suffix
                    with kernel.write_to_suffix():
                        node.run(vars, ())

        scalar_kernel = codegen_kernel(CppKernel)
        inner_most_idx = len(scalar_kernel.itervars) - 1
        self.call_ranges = scalar_kernel.call_ranges
        self.loop_nest = LoopNestWithSplit.build(scalar_kernel)

        if not self.picked_vec_isa:
            return

        # TODO(jgong5): support alternative tiling factors and data types
        tiling_factor = self.picked_vec_isa.nelements(dtype=torch.float)

        # Kernels share the same global contexts like V.graph.wrapper_code, V.kernel.args.
        # But the generated scalar kernel has updated these global contexts. Hence, the other kernels
        # should not do this again to avoid context conflict. By now, we only control the
        # config.inplace_buffers. In the future, we could maintain more contexts.
        with torch._inductor.config.patch(inplace_buffers=False):
            with CppVecKernelChecker(
                deepcopy(self.kernel_group.args), parallel_num_threads(), tiling_factor
            ) as vec_checker:
                run(vec_checker)

            with CppTile2DKernelChecker(
                deepcopy(self.kernel_group.args), parallel_num_threads(), tiling_factor
            ) as tile2d_checker:
                run(tile2d_checker)

            if vec_checker.simd_vec:
                main_loop, tail_loop = self.loop_nest.split_with_tiling(
                    inner_most_idx, factor=tiling_factor
                )
                main_loop.set_kernel(codegen_kernel(CppVecKernel, tiling_factor))
                tail_loop.set_kernel(scalar_kernel)
                main_loop.simd_vec = True
                tail_loop.simd_omp = True
                # We chop the loop into two cubes by the nelements - main loop and tail loop.
                # Regarding the main loop, it is straightforward that it could be vectorized with
                # nelements. But for the tail loop, it still could be vectorized. For example,
                # if the nelements is 8(256bits), then the tail loop still could be vectorized
                # as 4(128bits).
                tail_loop.simd_nelements = tiling_factor // 2
            elif tile2d_checker.can_tile2d:
                outer_tiling_idx = tile2d_checker.outer_tiling_idx
                assert outer_tiling_idx < inner_most_idx
                outer_main_loop, outer_tail_loop = self.loop_nest.split_with_tiling(
                    outer_tiling_idx, factor=tiling_factor
                )
                outer_tail_loop.set_kernel(scalar_kernel)
                inner_main_loop, inner_tail_loop = outer_main_loop.split_with_tiling(
                    inner_most_idx - outer_tiling_idx, factor=tiling_factor
                )
                inner_main_loop.set_kernel(
                    codegen_kernel(CppTile2DKernel, tiling_factor, outer_tiling_idx)
                )
                inner_tail_loop.set_kernel(
                    codegen_kernel(CppTile2DTailKernel, tiling_factor, outer_tiling_idx)
                )

    def codegen_loops(self, code, worksharing):
        self.codegen_loops_impl(self.loop_nest, code, worksharing)


class CppScheduling:
    def __init__(self, scheduler):
        self.scheduler = scheduler
        self.get_kernel_group()

    def group_fn(self, sizes):
        return tuple(tuple(map(V.graph.sizevars.simplify, s)) for s in sizes)

    def get_kernel_group(self):
        from .wrapper import CppWrapperCodeGen

        if isinstance(V.graph.wrapper_code, CppWrapperCodeGen):
            self.kernel_group = CppWrapperKernelGroup()
        else:
            self.kernel_group = KernelGroup()

    @staticmethod
    def can_fuse_horizontal(node1, node2):
        _, (vars1, reduce1) = node1.group
        _, (vars2, reduce2) = node2.group
        if vars1 == vars2 and reduce1 == reduce2:
            return True
        if reduce1 == () and vars1 == vars2 + reduce2:
            return True
        # TODO(jansel): allow fusion pointwise (vars1, ()) suffix?
        return False

    @classmethod
    def can_fuse_vertical(cls, node1, node2):
        return cls.can_fuse_horizontal(node1, node2) and not node1.is_reduction()

    def codegen_nodes(self, nodes):
        """
        Turn an set of pre-fused nodes into a C++ kernel.
        """
        kernel_group = self.kernel_group

        cpp_kernel_proxy = CppKernelProxy(kernel_group)
        cpp_kernel_proxy.codegen_nodes(nodes)

        kernel_group.finalize_kernel(cpp_kernel_proxy, None)

    def codegen_sync(self):
        pass

    def flush(self):
        self.kernel_group.codegen_define_and_call(V.graph.wrapper_code)
        self.get_kernel_group()


class KernelGroup:
    def __init__(self):
        super().__init__()
        self.args = KernelArgs()
        self.loops_code = BracesBuffer()
        self.ws = WorkSharing(self.loops_code)
        self.stack = contextlib.ExitStack()
        self.stack.enter_context(self.ws)
        self.count = 0

    def new_kernel(self, cls, *args):
        return cls(self.args, parallel_num_threads(), *args)

    def finalize_kernel(self, new_kernel, scheduler):
        self.count += 1
        code = self.loops_code
        ws = self.ws
        new_kernel.codegen_loops(code, ws)

    def codegen_define_and_call(self, wrapper):
        self.stack.close()
        if self.count == 0:
            return

        kernel_name = "kernel_cpp_" + wrapper.next_kernel_suffix()
        arg_defs, call_args, arg_types = self.args.cpp_argdefs()
        arg_defs = ",\n".ljust(25).join(arg_defs)
        arg_types = ",".join(arg_types)
        code = BracesBuffer()
        # TODO: support kernel profile on other platforms
        enable_kernel_profile = (
            config.cpp.enable_kernel_profile and sys.platform == "linux"
        )
        if enable_kernel_profile:
            code.writelines(["#include <ATen/record_function.h>"])
        kernel_decl_name = kernel_name if V.graph.aot_mode else "kernel"

        if not V.graph.aot_mode or self.count == 1:
            code.writeline(cpp_prefix())

        code.writeline(f'extern "C" void {kernel_decl_name}({arg_defs})')
        with code.indent():
            if enable_kernel_profile:
                graph_id = V.graph.graph_id
                prefix = "graph_" + str(graph_id) + "_" if graph_id is not None else ""
                code.writelines(
                    [
                        f'RECORD_FUNCTION("{prefix + kernel_name}", c10::ArrayRef<c10::IValue>({{}}));'
                    ]
                )
            for old, new in self.args.aliases():
                code.writeline(f"auto {old} = {new};")
            code.splice(self.loops_code)

        codecache_def = IndentedBuffer()
        if V.graph.aot_mode:
            codecache_def.splice(code)
        else:
            codecache_def.writeline("async_compile.cpp('''")
            codecache_def.splice(code)
            codecache_def.writeline("''')")

        codecache_str = codecache_def.getvalue()
        # TODO(voz): Ostensibly, we should not need this. But there are cases where C++ codegen does
        # not use BracesBuffer, so we have no good indicator of a C++ buffer atm.
        codecache_str = codecache_str.replace("#pragma CMT", "//")
        wrapper.define_kernel(kernel_name, codecache_str)
        wrapper.load_kernel(kernel_name, code, arg_types)
        # generate the code to call this
        wrapper.generate_kernel_call(kernel_name, call_args)


class CppWrapperKernelGroup(KernelGroup):
    def __init__(self):
        super().__init__()
        self.args = CppWrapperKernelArgs()


class WorkSharing:
    def __init__(self, code):
        self.code = code
        self.in_parallel = False
        self.num_threads = None
        self.stack = contextlib.ExitStack()

    def parallel(self, threads):
        if self.in_parallel and threads != self.num_threads:
            # wrong number of threads
            self.close()
        if not self.in_parallel:
            self.num_threads = threads
            self.in_parallel = True
            if config.cpp.dynamic_threads:
                self.code.writeline("#pragma omp parallel")
            else:
                self.code.writeline(f"#pragma omp parallel num_threads({threads})")
            self.stack.enter_context(self.code.indent())

    def single(self):
        if self.in_parallel:
            self.code.writeline("#pragma omp single")
        return self.in_parallel

    def close(self):
        self.stack.close()
        self.in_parallel = False

    def __enter__(self):
        self.stack.__enter__()
        return self

    def __exit__(self, exc_type, exc_val, exc_tb):
        self.stack.__exit__(exc_type, exc_val, exc_tb)


@dataclasses.dataclass
class LoopLevel:
    var: sympy.Expr = None
    size: sympy.Expr = None
    offset: sympy.Expr = sympy.Integer(0)
    steps: sympy.Expr = sympy.Integer(1)
    parallel: int = 0
    simd_omp: bool = False
    picked_vec_isa: codecache.VecISA = codecache.pick_vec_isa()
    simd_nelements: int = picked_vec_isa.nelements() if picked_vec_isa else 0
    simd_vec: bool = False
    collapsed: bool = False
    reduction_var_map: Dict[str, str] = None
    parent: "LoopLevel" = None
    # the next inner level of the loop, empty if it is inner-most
    # contains >1 LoopLevel if the inner level of loop is split
    inner: List["LoopLevel"] = dataclasses.field(default_factory=list)
    # kernel assigned to this loop level, only valid when it is a leaf
    kernel: CppKernel = None

    def get_kernels(self) -> List[CppKernel]:
        """Get all kernel objects under this loop level"""
        if self.kernel:
            return [self.kernel]
        kernels = []
        for loop in self.inner:
            kernels += loop.get_kernels()
        return kernels

    def set_kernel(self, kernel: CppKernel):
        """
        Set the kernel under this loop level. No split is allowed under
        this loop level.
        """
        if not self.inner:
            self.kernel = kernel
            loop = self
            if loop.is_reduction():
                loop.reduction_var_map = kernel.reduction_var_map.copy()
                loop = loop.parent
                while loop is not None and loop.is_reduction():
                    loop.reduction_var_map.update(kernel.reduction_var_map)
                    loop = loop.parent
            return
        assert len(self.inner) == 1
        self.inner[0].set_kernel(kernel)

    def get_loops_at(self, depth) -> List["LoopLevel"]:
        if depth == 0:
            return [self]
        else:
            loops = []
            for loop in self.inner:
                loops += loop.get_loops_at(depth - 1)
            return loops

    def is_reduction(self):
        return bool(self.reduction_var_map)

    def split_with_tiling(self, depth, factor):
        def clone_inner():
            inner = []
            if self.inner:
                for loop in self.inner:
                    inner.append(loop.clone())
            return inner

        def do_split_with_tiling():
            sympy_factor = sympy.Integer(factor)

            main_loop_range = ir.FloorDiv(self.size, sympy_factor)
            main_loop = LoopLevel(self.var, main_loop_range)
            main_loop.parallel = self.parallel
            main_loop.collapsed = False
            main_loop.reduction_var_map = self.reduction_var_map
            main_loop.inner = clone_inner()
            if main_loop.inner:
                for loop in main_loop.inner:
                    loop.parent = main_loop

            offset = main_loop_range * sympy_factor
            tail_loop = LoopLevel(self.var, self.size)
            tail_loop.offset = offset
            tail_loop.parallel = self.parallel
            tail_loop.collapsed = False
            tail_loop.reduction_var_map = self.reduction_var_map
            tail_loop.inner = clone_inner()
            if tail_loop.inner:
                for loop in tail_loop.inner:
                    loop.parent = tail_loop

            return main_loop, tail_loop

        if depth == 0:
            main_loop, tail_loop = do_split_with_tiling()
            parent = self.parent
            if parent:
                parent.inner = [main_loop, tail_loop]
                main_loop.parent = parent
                tail_loop.parent = parent
            return main_loop, tail_loop
        else:
            assert len(self.inner) == 1
            return self.inner[0].split_with_tiling(depth - 1, factor)

    def clone(self):
        loop = copy(self)
        loop.inner = []
        if self.inner:
            for inner_loop in self.inner:
                inner_loop_clone = inner_loop.clone()
                inner_loop_clone.parent = loop
                loop.inner.append(inner_loop_clone)
        loop.kernel = deepcopy(self.kernel)
        return loop

    def lines(self):
        if self.reduction_var_map:
            reduction = " " + " ".join(
                f"reduction({RTYPE_TO_CPP[rtype]}:{var})"
                for var, rtype in self.reduction_var_map.items()
            )
        else:
            reduction = ""
        simd = (
            f"simd simdlen({self.simd_nelements}) "
            if self.simd_omp and self.simd_nelements > 1
            else ""
        )
        if self.parallel:
            # TODO(jansel): look into chunk size and other schedules
            line1 = f"#pragma omp for{reduction} "
            if self.parallel > 1:
                line1 += f" collapse({self.parallel})"
            if self.simd_omp:
                line1 = line1.replace(" for ", f" for {simd}")
        elif self.simd_vec:
            line1 = ""
        elif self.simd_omp:
            line1 = f"#pragma omp {simd}{reduction}"
        elif not self.reduction_var_map and codecache.is_gcc():
            line1 = "#pragma GCC ivdep"
        else:
            line1 = ""
        line2 = f"for({INDEX_TYPE} {self.var}={cexpr(self.offset)}; {self.var}<{cexpr(self.size)}; {self.var}+={cexpr(self.steps)})"
        if self.collapsed or not line1:
            return [line2]
        return [line1, line2]


@dataclasses.dataclass
class LoopNestWithSplit:
    """
    A loop-nest like structure but with some loop level split along
    the loop range into the main tiling loop and the tail. It is built
    with the `build` method as a loop nest and then split with
    `split_with_tiling` at some depth.

    A typical case is for vectorization where we typically split at the inner-most
    loop level. A more complicated case is 2D tiling where we split at
    both inner-most and outer levels.
    """

    root: List[LoopLevel] = None
    kernel: CppKernel = None

    @staticmethod
    def build(kernel: CppKernel):
        """Build a LoopNest with the given `kernel` as the leaf"""
        itervars = kernel.itervars
        ranges = kernel.ranges
        reduction_depth = kernel.reduction_depth

        root: List[LoopLevel] = []
        levels: List[LoopLevel] = root
        loop: LoopLevel = None
        for loop_idx, (var, size) in enumerate(zip(itervars, ranges)):
            loop = LoopLevel(var, size, parent=loop)
            if loop_idx >= reduction_depth:
                loop.reduction_var_map = kernel.reduction_var_map.copy()
            levels.append(loop)
            levels = loop.inner
        loop_nest = LoopNestWithSplit(root, len(itervars))
        if loop:
            loop.kernel = kernel
        else:
            loop_nest.kernel = kernel
        return loop_nest

    def __bool__(self):
        return bool(self.root)

    def get_loops_at(self, depth) -> List[LoopLevel]:
        """Get all the loop levels at the given `depth` (most outer loop has depth 0)"""
        loops = []
        for loop in self.root:
            loops += loop.get_loops_at(depth)
        return loops

    @cache_on_self
    def max_parallel_depth(self):
        """
        Maximal allowed depth for parallelism:
        1) Levels without splitting and
        2) All reduction or non-reduction levels
        When the loop is split at the top level, the max depth is 1.
        """
        max_depth = 0
        loops = self.root
        if len(loops) > 1:
            return 1
        is_reduction = loops[0].is_reduction() if loops else False
        while len(loops) == 1 and loops[0].is_reduction() == is_reduction:
            max_depth += 1
            loops = loops[0].inner
        return max_depth

    def is_reduction_only(self):
        """
        Whether all the loops are for reduction. Reduction loops
        are always the inner most ones.
        """
        return self.root and self.root[0].is_reduction()

    def mark_parallel(self, par_depth):
        assert (
            par_depth <= self.max_parallel_depth()
        ), "Parallel depth cannot exceed the maximal allowed parallel depth"
        loops = self.root
        for loop in loops:
            loop.parallel = par_depth
        for i in range(1, par_depth):
            loops = loops[0].inner
            loops[0].collapsed = True

    def split_with_tiling(self, depth, factor):
        """
        Split the loop into main and tail loops at given `depth` so that the range
        of the main loop has range `floor_div(range, factor) * factor` and
        the tail loop handles the remainder. The main loop is tiled
        according to the `factor`.
        """
        loops = self.get_loops_at(depth)
        assert len(loops) == 1
        split_loops = loops[0].split_with_tiling(0, factor)
        if depth == 0:
            self.root = split_loops
        return split_loops<|MERGE_RESOLUTION|>--- conflicted
+++ resolved
@@ -1903,26 +1903,6 @@
 
                     cur_node = node_ctx.get_fx_node()
                     input_value: torch.fx.Node = cur_node.all_input_nodes[1]
-<<<<<<< HEAD
-                    if dtype == torch.float and input_value.target in [
-                        "load",
-                        "constant",
-                    ]:
-                        # Support masked_load for BF16. Because the legalization will
-                        # insert to_dtype to convert the BF16 input to FP32.
-                        dtype = (
-                            V.graph.get_dtype(input_value.args[1])
-                            if input_value.target == "load"
-                            else input_value.args[-1]
-                        )
-                        if dtype in [torch.bfloat16]:
-                            opt_ctx.is_load_bf16_as_fp32 = True
-                        else:
-                            self.simd_vec = False
-                    elif dtype == torch.float and input_value.target in ["where"]:
-                        # Support masked_fill_softmax
-                        pass
-=======
                     if dtype == torch.float:
                         if input_value.target in ["load", "constant"]:
                             # Support masked_load for BF16. Because the legalization will
@@ -1938,7 +1918,6 @@
                                 pass
                             else:
                                 self.disable_vec(f"to_dtype: dtype {dtype}")
->>>>>>> 14177f0d
                     elif dtype == torch.bfloat16:
                         if not all(usr.target == "store" for usr in cur_node.users):
                             self.disable_vec(
@@ -2092,7 +2071,7 @@
                         value,
                     ) = _node.args
                     if src_dtype == torch.bfloat16:
-                        # Since we always convert the load/store value to float if the tensor is blfoat16.
+                        # Since we always convert the load/store value to float if the tensor is bfloat16.
                         # Therefore, the reduction should never work with bfloat16 value. Hence, we update
                         # the bfloat16 reduction by
                         #     1) updating the src_dtype to float
@@ -2120,11 +2099,6 @@
                     pass
 
             def eliminate_to_dtype(sub_graph: torch.fx.Graph):
-<<<<<<< HEAD
-                # TODO(Eikan) Remove redundant to_dtype like load_bf16 + to_fp32 + to_bf16 + store_bf16
-                # => load_bf16 + store_bf16
-                pass
-=======
                 def _eliminate_duplicate_to_node(sub_graph: torch.fx.Graph):
                     # Eliminate the redudant to_dtype node. Let's consider a pattern as follows:
                     #   graph():
@@ -2165,7 +2139,6 @@
 
                 _eliminate_duplicate_to_node(sub_graph)
                 _eliminate_redundant_to_node(sub_graph)
->>>>>>> 14177f0d
 
             eliminate_to_dtype(sub_graph)
 
