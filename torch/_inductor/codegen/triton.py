--- conflicted
+++ resolved
@@ -637,12 +637,9 @@
         self.suffix = IndentedBuffer()
         self.outside_loop_vars = set()
         self.reduction_hint = reduction_hint
-<<<<<<< HEAD
-        self.max_regs = max_regs
-=======
         self.persistent_reduction = self.should_use_persistent_reduction()
         self.initialize_range_tree(pid_cache)
->>>>>>> a38e494b
+        self.max_regs = max_regs
 
         # define this in a closure to make cache local to object
         @functools.lru_cache(None)
@@ -1255,20 +1252,13 @@
         if self.inside_reduction:
             reduction_hint = self.reduction_hint
             heuristics_line = f"""
-<<<<<<< HEAD
-                @{heuristics}(size_hints={size_hints!r},
-                              reduction_hint={reduction_hint},
-                              {f"max_regs={self.max_regs}," if heuristics == "reduction" else ""}
-                              filename=__file__,
-                              meta={triton_meta!r})
-=======
                 @{heuristics}(
                     size_hints={size_hints!r},
                     reduction_hint={reduction_hint},
+                    {f"max_regs={self.max_regs}," if heuristics == "reduction" else ""}
                     filename=__file__,
                     meta={triton_meta!r}
                 )
->>>>>>> a38e494b
                 @triton.jit
             """
         else:
