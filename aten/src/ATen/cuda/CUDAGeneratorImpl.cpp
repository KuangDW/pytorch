--- conflicted
+++ resolved
@@ -190,11 +190,7 @@
 
   uint64_t input_seed;
   auto new_rng_state = new_state.data_dtype_initialized<uint8_t>();
-<<<<<<< HEAD
-  memcpy(&input_seed, new_rng_state + states_size, seed_size);
-=======
   memcpy(&input_seed, new_rng_state, seed_size);
->>>>>>> 439a7167
   this->set_current_seed(input_seed);
   int64_t philox_offset = 0;
   if (!no_philox_seed) {
