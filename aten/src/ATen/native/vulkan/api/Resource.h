--- conflicted
+++ resolved
@@ -2,9 +2,7 @@
 
 #ifdef USE_VULKAN_API
 
-#include <ATen/native/vulkan/api/Common.h>
 #include <ATen/native/vulkan/api/Allocator.h>
-#include <ATen/native/vulkan/api/Cache.h>
 #include <c10/util/hash.h>
 
 #include <stack>
@@ -16,14 +14,11 @@
 
 typedef uint8_t MemoryAccessFlags;
 
-<<<<<<< HEAD
-=======
 VkFormat vk_format(const caffe2::TypeMeta dtype);
 
 constexpr VmaAllocationCreateFlags DEFAULT_ALLOCATION_STRATEGY =
     VMA_ALLOCATION_CREATE_STRATEGY_MIN_MEMORY_BIT;
 
->>>>>>> 0b5b1000
 enum MemoryAccessType : MemoryAccessFlags {
   NONE = 0u << 0u,
   READ = 1u << 0u,
